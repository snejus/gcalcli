#!/usr/bin/env python

# ** The MIT License **
#
# Copyright (c) 2007 Eric Davis (aka Insanum)
#
# Permission is hereby granted, free of charge, to any person obtaining a copy
# of this software and associated documentation files (the "Software"), to deal
# in the Software without restriction, including without limitation the rights
# to use, copy, modify, merge, publish, distribute, sublicense, and/or sell
# copies of the Software, and to permit persons to whom the Software is
# furnished to do so, subject to the following conditions:
#
# The above copyright notice and this permission notice shall be included in all
# copies or substantial portions of the Software.
#
# THE SOFTWARE IS PROVIDED "AS IS", WITHOUT WARRANTY OF ANY KIND, EXPRESS OR
# IMPLIED, INCLUDING BUT NOT LIMITED TO THE WARRANTIES OF MERCHANTABILITY,
# FITNESS FOR A PARTICULAR PURPOSE AND NONINFRINGEMENT. IN NO EVENT SHALL THE
# AUTHORS OR COPYRIGHT HOLDERS BE LIABLE FOR ANY CLAIM, DAMAGES OR OTHER
# LIABILITY, WHETHER IN AN ACTION OF CONTRACT, TORT OR OTHERWISE, ARISING FROM,
# OUT OF OR IN CONNECTION WITH THE SOFTWARE OR THE USE OR OTHER DEALINGS IN THE
# SOFTWARE.
#
# Dude... just buy me a beer. :-)
#

#
# Home: http://code.google.com/p/gcalcli
#
# Author: Eric Davis <http://www.insanum.com>
#
#
# Requirements:
#  - Python 2
#        http://www.python.org
#  - Google's GData Python module (for Python 2)
#        http://code.google.com/p/gdata-python-client
#  - dateutil Python module
#        http://www.labix.org/python-dateutil
#  - vobject Python module (optional, needed for importing ics/vcal files)
#        http://vobject.skyhouseconsulting.com
#
 

__program__ = 'gcalcli'
__version__ = 'v2.1'
__author__  = 'Eric Davis'

import inspect

import sys, os, re, urllib, getopt, shlex, subprocess
import codecs, locale, csv, threading, getpass
from Queue import Queue
from ConfigParser import RawConfigParser
from gdata.calendar.service import *
from datetime import *
from dateutil.tz import *
from dateutil.parser import *
from unicodedata import east_asian_width

def Version():
    sys.stdout.write(__program__+' '+__version__+' ('+__author__+')\n')
    sys.exit(1)


def Usage():
    sys.stdout.write('''
Usage:

gcalcli [options] command [command args]

 Options:

  --help                   this usage text

  --version                version information

  --config <file>          config file to read (default is '~/.gcalclirc')

  --user <username>        google username

  --pw <password>          password

  --cals [all,             'calendars' to work with (default is all calendars)
          default,         - default (your default main calendar)
          owner,           - owner (your owned calendars)
          editor,          - editor (editable calendar)
          contributor,     - contributor (non-owner but able to edit)
          read,            - read (read only calendars)
          freebusy]        - freebusy (only free/busy info visible)

  --cal <name>[#color]     'calendar' to work with (default is all calendars)
                           - you can specify a calendar by name or by substring
                             which can match multiple calendars
                           - you can use multiple '--cal' arguments on the
                             command line
                           - in the config file specify multiple calendars in
                             quotes separated by commas as:
                               cal: "foo", "bar", "my cal"
                           - an optional color override can be specified per
                             calendar using the ending hashtag:
                               --cal "Eric Davis"#green --cal foo#red
                             or via the config file:
                               cal: "foo"#red, "bar"#yellow, "my cal"#green

  --24hr                   show all dates in 24 hour format

  --details                show all event details (i.e. length, location,
                           reminders, contents)

  --ignore-started         ignore old or already started events
                           - when used with the 'agenda' command, ignore events
                             that have already started and are in-progress with
                             respect to the specified [start] time
                           - when used with the 'search' command, ignore events
                             that have already occurred and only show future
                             events

  --width                  the number of characters to use for each column in
                           the 'calw' and 'calm' command outputs (default is 10)

  --mon                    week begins with Monday for 'calw' and 'calm' command
                           outputs (default is Sunday)

  --nc                     don't use colors

  --cal-owner-color        specify the colors used for the calendars and dates
  --cal-editor-color       each of these argument requires a <color> argument
  --cal-contributor-color  which must be one of [ default, black, brightblack,
  --cal-read-color         red, brightred, green, brightgreen, yellow,
  --cal-freebusy-color     brightyellow, blue, brightblue, magenta,
  --date-color             brightmagenta, cyan, brightcyan, white,
  --border-color           brightwhite ]
  --tsv                    tab-separated output for 'agenda'. Format is:
                           'date' 'start' 'end' 'title' 'location' 'description'

  --tsv                    tab-separated output for 'agenda'. Format is:
                           'date' 'start' 'end' 'title' 'location' 'description'

 Commands:

  list                     list all calendars

  search <text>            search for events
                           - only matches whole words

  agenda [start] [end]     get an agenda for a time period
                           - start time default is 12am today
                           - end time default is 5 days from start
                           - example time strings:
                              '9/24/2007'
                              'Sep 24 2007 3:30pm'
                              '2007-09-24T15:30'
                              '2007-09-24T15:30-8:00'
                              '20070924T15'
                              '8am'

  calw <weeks> [start]     get a week based agenda in a nice calendar format
                           - weeks is the number of weeks to display
                           - start time default is beginning of this week
                           - note that all events for the week(s) are displayed

  calm [start]             get a month agenda in a nice calendar format
                           - start time default is the beginning of this month
                           - note that all events for the month are displayed
                             and only one month will be displayed

  quick <text>             quick add an event to a calendar
                           - if a --cal is not specified then the event is
                             added to the default calendar
                           - example:
                              'Dinner with Eric 7pm tomorrow'
                              '5pm 10/31 Trick or Treat'

  import [file]            import an ics/vcal file to a calendar
                           - if a --cal is not specified then the event is
                             added to the default calendar
                           - if a file is not specified then the data is read
                             from standard input

  remind <mins> <command>  execute command if event occurs within <mins>
                           minutes time ('%s' in <command> is replaced with
                           event start time and title text)
                           - <mins> default is 10
                           - default command:
                              'gxmessage -display :0 -center \\
                                         -title "Ding, Ding, Ding!" %s'
''')
    sys.exit(1)


class CLR:

    useColor = True

    def __str__(self):
        if self.useColor: return self.color
        else: return ""

class CLR_NRM(CLR):   color = "\033[0m"
class CLR_BLK(CLR):   color = "\033[0;30m"
class CLR_BRBLK(CLR): color = "\033[30;1m"
class CLR_RED(CLR):   color = "\033[0;31m"
class CLR_BRRED(CLR): color = "\033[31;1m"
class CLR_GRN(CLR):   color = "\033[0;32m"
class CLR_BRGRN(CLR): color = "\033[32;1m"
class CLR_YLW(CLR):   color = "\033[0;33m"
class CLR_BRYLW(CLR): color = "\033[33;1m"
class CLR_BLU(CLR):   color = "\033[0;34m"
class CLR_BRBLU(CLR): color = "\033[34;1m"
class CLR_MAG(CLR):   color = "\033[0;35m"
class CLR_BRMAG(CLR): color = "\033[35;1m"
class CLR_CYN(CLR):   color = "\033[0;36m"
class CLR_BRCYN(CLR): color = "\033[36;1m"
class CLR_WHT(CLR):   color = "\033[0;37m"
class CLR_BRWHT(CLR): color = "\033[37;1m"


def PrintErrMsg(msg):
    if CLR.useColor:
        sys.stdout.write(str(CLR_BRRED()))
        sys.stdout.write(msg)
        sys.stdout.write(str(CLR_NRM()))
    else:
        sys.stdout.write(msg)


def PrintMsg(color, msg):
    if CLR.useColor:
        sys.stdout.write(str(color))
        sys.stdout.write(msg)
        sys.stdout.write(str(CLR_NRM()))
    else:
        sys.stdout.write(msg)


def DebugPrint(msg):
    return
    sys.stdout.write(str(CLR_YLW()))
    sys.stdout.write(msg)
    sys.stdout.write(str(CLR_NRM()))


class gcalcli:

<<<<<<< HEAD
    gcal           = None
    allCals        = None
    cals           = []
    now            = datetime.now(tzlocal())
    feedPrefix     = None
    agendaLength   = 5
    username       = None
    password       = None
    access         = ''
    military       = False
    details        = False
    ignoreStarted  = False
    calWidth       = 10
    calMonday      = False
    command        = \
        'gxmessage -display :0 -center -title "Ding, Ding, Ding!" %s'
    tsv = False
=======
    gcal          = None
    allCals       = None
    cals          = []
    now           = datetime.now(tzlocal())
    feedPrefix    = 'https://www.google.com/calendar/feeds/'
    agendaLength  = 5
    username      = None
    password      = None
    access        = ''
    military      = False
    details       = False
    ignoreStarted = False
    calWidth      = 10
    calMonday     = False
    command       = \
        'gxmessage -display :0 -center -title "Ding, Ding, Ding!" %s'
    tsv           = False
>>>>>>> e7ab9458

    calOwnerColor       = CLR_CYN()
    calEditorColor      = CLR_NRM()
    calContributorColor = CLR_NRM()
    calReadColor        = CLR_MAG()
    calFreeBusyColor    = CLR_NRM()
    dateColor           = CLR_YLW()
    borderColor         = CLR_WHT()

    ACCESS_ALL         = 'all'      # non-google access level
    ACCESS_DEFAULT     = 'default'  # non-google access level
    ACCESS_CONTRIBUTOR = 'contributor'
    ACCESS_EDITOR      = 'editor'
    ACCESS_FREEBUSY    = 'freebusy'
    ACCESS_NONE        = 'none'
    ACCESS_OVERRIDE    = 'override'
    ACCESS_OWNER       = 'owner'
    ACCESS_READ        = 'read'
    ACCESS_RESPOND     = 'respond'
    ACCESS_ROOT        = 'root'


    def __init__(self,
                 username=None,
                 password=None,
                 access='all',
                 calNames=[],
                 calNameColors=[],
                 military=False,
                 details=False,
                 ignoreStarted=False,
                 calWidth=10,
                 calMonday=False,
                 calOwnerColor=CLR_CYN(),
                 calEditorColor=CLR_GRN(),
                 calContributorColor=CLR_NRM(),
                 calReadColor=CLR_MAG(),
                 calFreeBusyColor=CLR_NRM(),
                 dateColor=CLR_GRN(),
                 borderColor=CLR_WHT(),
                 tsv=False):

        self.gcal          = CalendarService()
        self.gcal.ssl      = True

        self.username      = username
        self.password      = password

<<<<<<< HEAD
        self.access         = access
        self.military       = military
        self.details        = details
        self.ignoreStarted  = ignoreStarted
        self.calWidth       = calWidth
        self.calMonday      = calMonday
        self.tsv = tsv
=======
        self.access        = access
        self.military      = military
        self.details       = details
        self.ignoreStarted = ignoreStarted
        self.calWidth      = calWidth
        self.calMonday     = calMonday
        self.tsv           = tsv
>>>>>>> e7ab9458

        self.calOwnerColor       = calOwnerColor
        self.calEditorColor      = calEditorColor
        self.calContributorColor = calContributorColor
        self.calReadColor        = calReadColor
        self.calFreeBusyColor    = calFreeBusyColor
        self.dateColor           = dateColor
        self.borderColor         = borderColor

        # authenticate and login to google calendar
        try:
            self.gcal.ClientLogin(
                            username=self.username,
                            password=self.password,
                            service='cl',
                            source=__author__+'-'+__program__+'-'+__version__)
        except Exception, e:
            PrintErrMsg("Error: " + str(e) + "!\n")
            sys.exit(1)

        # get the list of calendars
        self.allCals = self.gcal.GetAllCalendarsFeed()

        # gcalcli defined way to order calendars XXX
        order = { self.ACCESS_OWNER       : 1,
                  self.ACCESS_EDITOR      : 2,
                  self.ACCESS_ROOT        : 3,
                  self.ACCESS_CONTRIBUTOR : 4,
                  self.ACCESS_OVERRIDE    : 5,
                  self.ACCESS_RESPOND     : 6,
                  self.ACCESS_FREEBUSY    : 7,
                  self.ACCESS_READ        : 8,
                  self.ACCESS_NONE        : 9 }

        self.allCals.entry.sort(lambda x, y:
                                cmp(order[x.access_level.value],
                                    order[y.access_level.value]))

        for cal in self.allCals.entry:

            cal.gcalcli_altLink = cal.GetAlternateLink().href

            match = re.match('^' + self.feedPrefix + '(.*?)/(.*?)/(.*)$',
                             cal.gcalcli_altLink)
            cal.gcalcli_username   = urllib.unquote(match.group(1))
            cal.gcalcli_visibility = urllib.unquote(match.group(2))
            cal.gcalcli_projection = urllib.unquote(match.group(3))

            if len(calNames):
                for i in xrange(len(calNames)):
                    if re.search(calNames[i].lower(),
                                 cal.title.text.lower()):
                        self.cals.append(cal)
                        cal.colorSpec = calNameColors[i]
            else:
                self.cals.append(cal)
                cal.colorSpec = None


    def _CalendarWithinAccess(self, cal):

        if self.access == self.ACCESS_ALL:
            return True
        elif self.access == self.ACCESS_DEFAULT and \
             cal.gcalcli_username == self.username:
            return True
        elif self.access != cal.access_level.value:
            return False
        else:
            return True


    def _CalendarColor(self, cal):

        if cal == None:
            return CLR_NRM()
        elif hasattr(cal, 'colorSpec') and cal.colorSpec != None:
            return cal.colorSpec
        elif cal.access_level.value == self.ACCESS_OWNER:
            return self.calOwnerColor
        elif cal.access_level.value == self.ACCESS_EDITOR:
            return self.calEditorColor
        elif cal.access_level.value == self.ACCESS_CONTRIBUTOR:
            return self.calContributorColor
        elif cal.access_level.value == self.ACCESS_FREEBUSY:
            return self.calFreeBusyColor
        elif cal.access_level.value == self.ACCESS_READ:
            return self.calReadColor
        else:
            return CLR_NRM()


    def _TargetCalendar(self):

        if len(self.cals) == 1:
            match = re.match('^https://www.google.com(.*)$',
                             self.cals[0].gcalcli_altLink)
            return match.group(1)
        else:
            return '/calendar/feeds/default/private/full'


    def _ValidTitle(self, title):
        if title == None:
            return "(No title)"
        else:
            return title


    def _GetWeekEventStrings(self, cmd, curMonth,
                             startDateTime, endDateTime, eventList):

        weekEventStrings = [ '', '', '', '', '', '', '' ]

        for event in eventList:

            if cmd == 'calm' and curMonth != event.s.strftime("%b"):
                continue

            dayNum = int(event.s.strftime("%w"))
            if self.calMonday:
                dayNum -= 1
                if dayNum < 0:
                    dayNum = 6

            if event.s >= startDateTime and event.s < endDateTime:

                if event.s.hour == 0 and event.s.minute == 0 and \
                   event.e.hour == 0 and event.e.minute == 0:
                    tmpTimeStr = ''
                elif self.military:
                    tmpTimeStr = event.s.strftime("%H:%M")
                else:
                    tmpTimeStr = \
                        event.s.strftime("%I:%M").lstrip('0') + \
                        event.s.strftime('%p').lower()

                # newline and empty string are the keys to turn off coloring
                weekEventStrings[dayNum] += \
                    "\n" + \
                    str(self._CalendarColor(event.gcalcli_cal)) + \
                    tmpTimeStr.strip() + \
                    " " + \
                    self._ValidTitle(event.title.text).strip()

        return weekEventStrings


    UNIWIDTH = {'W': 2, 'F': 2, 'N': 1, 'Na': 1, 'H': 1, 'A': 1}


    def _PrintLen(self, string):
        printLen = 0
        for tmpChar in string:
            printLen += self.UNIWIDTH[east_asian_width(tmpChar)]
        return printLen


    # return print length before cut, cut index, and force cut flag
    def _NextCut(self, string, curPrintLen):
        idx = 0
        printLen = 0
        for tmpChar in string:
            if (curPrintLen + printLen) >= self.calWidth:
                return (printLen, idx, True)
            if tmpChar in (' ', '\n'):
                return (printLen, idx, False)
            idx += 1
            printLen += self.UNIWIDTH[east_asian_width(tmpChar)]
        return (printLen, -1, False)


    def _GetCutIndex(self, eventString):

        printLen = self._PrintLen(eventString)

        if printLen <= self.calWidth:
            DebugPrint("------ printLen=%d (end of string)\n" % printLen)
            return (printLen, len(eventString))

        cutWidth, cut, forceCut = self._NextCut(eventString, 0)
        DebugPrint("------ cutWidth=%d cut=%d \"%s\"\n" %
                   (cutWidth, cut, eventString))

        if forceCut:
            DebugPrint("--- forceCut cutWidth=%d cut=%d\n" % (cutWidth, cut))
            return (cutWidth, cut)

        DebugPrint("--- looping\n")

        while cutWidth < self.calWidth:

            DebugPrint("--- cutWidth=%d cut=%d \"%s\"\n" %
                       (cutWidth, cut, eventString[cut:]))

            while cut < self.calWidth and \
                  cut < printLen and \
                  eventString[cut] == ' ':
                DebugPrint("-> skipping space <-\n")
                cutWidth += 1
                cut += 1

            DebugPrint("--- cutWidth=%d cut=%d \"%s\"\n" %
                       (cutWidth, cut, eventString[cut:]))

            nextCutWidth, nextCut, forceCut = \
                self._NextCut(eventString[cut:], cutWidth)

            if forceCut:
                DebugPrint("--- forceCut cutWidth=%d cut=%d\n" % (cutWidth, cut))
                break

            cutWidth += nextCutWidth
            cut += nextCut

            if eventString[cut] == '\n':
                break

            DebugPrint("--- loop cutWidth=%d cut=%d\n" % (cutWidth, cut))

        return (cutWidth, cut)


    def _GraphEvents(self, cmd, startDateTime, count, eventList):

        # ignore started events (i.e. that start previous day and end start day)
        while (len(eventList) and eventList[0].s < startDateTime):
            eventList = eventList[1:]

        dayDivider = ''
        for i in xrange(self.calWidth):
            dayDivider += '-'

        weekDivider = ''
        for i in xrange(7):
            weekDivider += '+'
            weekDivider += dayDivider
        weekDivider += '+'
        weekDivider = str(self.borderColor) + weekDivider + str(CLR_NRM())

        empty = ''
        for i in xrange(self.calWidth):
            empty += ' '

        dayFormat = '%-' + str(self.calWidth) + '.' + str(self.calWidth) + 's'

        # Get the localized day names... January 1, 2001 was a Monday
        dayNames = [ date(2001, 1, i+1).strftime('%A') for i in range(7) ]
        dayNames = dayNames[6:] + dayNames[:6]

        dayHeader = str(self.borderColor) + '|' + str(CLR_NRM())
        for i in xrange(7):
            if self.calMonday:
                if i == 6:
                    dayName = dayFormat % (dayNames[0])
                else:
                    dayName = dayFormat % (dayNames[i+1])
            else:
                dayName = dayFormat % (dayNames[i])
            dayHeader += str(self.dateColor) + dayName + str(CLR_NRM())
            dayHeader += str(self.borderColor) + '|' + str(CLR_NRM())

        PrintMsg(CLR_NRM(), "\n" + weekDivider + "\n")
        if cmd == 'calm':
            m = startDateTime.strftime('%B %Y')
            mw = str((self.calWidth * 7) + 6)
            mwf = '%-' + mw + '.' + mw + 's'
            PrintMsg(CLR_NRM(),
                     str(self.borderColor) + '|' + str(CLR_NRM()) +
                     str(self.dateColor) + mwf % (m) + str(CLR_NRM()) +
                     str(self.borderColor) + '|' + str(CLR_NRM()) + '\n')
            PrintMsg(CLR_NRM(), weekDivider + "\n")
        PrintMsg(CLR_NRM(), dayHeader + "\n")
        PrintMsg(CLR_NRM(), weekDivider + "\n")

        curMonth = startDateTime.strftime("%b")

        # get date range objects for the first week
        if cmd == 'calm':
            dayNum = int(startDateTime.strftime("%w"))
            if self.calMonday:
                dayNum -= 1
                if dayNum < 0:
                    dayNum = 6
            startDateTime = (startDateTime - timedelta(days=dayNum))
        startWeekDateTime = startDateTime
        endWeekDateTime = (startWeekDateTime + timedelta(days=7))

        for i in xrange(count):

            # create/print date line
            line = str(self.borderColor) + '|' + str(CLR_NRM())
            for j in xrange(7):
                if cmd == 'calw':
                    d = (startWeekDateTime +
                         timedelta(days=j)).strftime("%d %b")
                else: # (cmd == 'calm'):
                    d = (startWeekDateTime +
                         timedelta(days=j)).strftime("%d")
                    if curMonth != (startWeekDateTime + \
                                    timedelta(days=j)).strftime("%b"):
                        d = ''
                todayMarker = ''
                if self.now.strftime("%d%b%Y") == \
                   (startWeekDateTime + timedelta(days=j)).strftime("%d%b%Y"):
                    todayMarker = " **"
                line += str(self.dateColor) + \
                            dayFormat % (d + todayMarker) + \
                        str(CLR_NRM()) + \
                        str(self.borderColor) + \
                            '|' + \
                        str(CLR_NRM())
            PrintMsg(CLR_NRM(), line + "\n")

            weekColorStrings = [ '', '', '', '', '', '', '' ]
            weekEventStrings = self._GetWeekEventStrings(cmd, curMonth,
                                                         startWeekDateTime,
                                                         endWeekDateTime,
                                                         eventList)

            # convert the strings to unicode for various string ops
            for j in xrange(7):
                weekEventStrings[j] = unicode(weekEventStrings[j],
                                              locale.getpreferredencoding())

            # get date range objects for the next week
            startWeekDateTime = endWeekDateTime
            endWeekDateTime = (endWeekDateTime + timedelta(days=7))

            while 1:

                done = True
                line = str(self.borderColor) + '|' + str(CLR_NRM())

                for j in xrange(7):

                    if weekEventStrings[j] == '':
                        weekColorStrings[j] = ''
                        line += empty + \
                                str(self.borderColor) + '|' + str(CLR_NRM())
                        continue

                    if weekEventStrings[j][0] == '\033':
                        # get/skip over color sequence
                        weekColorStrings[j] = ''
                        while (weekEventStrings[j][0] != 'm'):
                            weekColorStrings[j] += weekEventStrings[j][0]
                            weekEventStrings[j] = weekEventStrings[j][1:]
                        weekColorStrings[j] += weekEventStrings[j][0]
                        weekEventStrings[j] = weekEventStrings[j][1:]

                    if weekEventStrings[j][0] == '\n':
                        weekColorStrings[j] = ''
                        weekEventStrings[j] = weekEventStrings[j][1:]
                        line += empty + \
                                str(self.borderColor) + '|' + str(CLR_NRM())
                        done = False
                        continue

                    weekEventStrings[j] = weekEventStrings[j].lstrip()

                    printLen, cut = self._GetCutIndex(weekEventStrings[j])
                    padding = ' ' * (self.calWidth - printLen)

                    line += weekColorStrings[j] + \
                            weekEventStrings[j][:cut] + \
                            padding + \
                            str(CLR_NRM())
                    weekEventStrings[j] = weekEventStrings[j][cut:]

                    done = False
                    line += str(self.borderColor) + '|' + str(CLR_NRM())

                if done:
                    break

                PrintMsg(CLR_NRM(), line + "\n")

            PrintMsg(CLR_NRM(), weekDivider + "\n")

    def _tsv(self, startDateTime, eventList):
        # tab-separated output for easier shellscripting.
        # Format:
        # "Date" "start" "end" "Event-Title" "Location" "Eventdescription"
        dayFormat = '%F'

        for event in eventList:
            tmpDayStr = event.s.strftime(dayFormat)
            tmpTimeStr = event.s.strftime("%H:%M")
            tmpTimeStp = event.e.strftime("%H:%M")
            str = "%s\t%s\t%s\t%s\t%s\t%s" % (tmpDayStr, tmpTimeStr, tmpTimeStp, self._ValidTitle(event.title.text).strip(), event.where[0].value_string, event.content.text )
            str2 = "%s" % str.replace('\n', '''\\n''')
<<<<<<< HEAD
            sys.stdout.write(str2)
=======
            print(str2)
>>>>>>> e7ab9458

    def _PrintEvents(self, startDateTime, eventList):

        if len(eventList) == 0:
            PrintMsg(CLR_YLW(), "\nNo Events Found...\n")
            return

        dayFormat = '\n%a %b %d' # 10 chars for day
        indent = '          ' # 10 spaces
        detailsIndent = '                   '    # 19 spaces
        day = ''

        for event in eventList:

            if self.ignoreStarted and (event.s < startDateTime):
                continue

            tmpDayStr = event.s.strftime(dayFormat)

            if self.military:
                timeFormat = '%-5s'
                tmpTimeStr = event.s.strftime("%H:%M")
            else:
                timeFormat = '%-7s'
                tmpTimeStr = \
                    event.s.strftime("%I:%M").lstrip('0').rjust(5) + \
                    event.s.strftime('%p').lower()

            prefix = indent
            if tmpDayStr != day: day = prefix = tmpDayStr
            PrintMsg(self.dateColor, prefix)
            if event.s.hour == 0 and event.s.minute == 0 and \
               event.e.hour == 0 and event.e.minute == 0:
                fmt = '  ' + timeFormat + '  %s\n'
                PrintMsg(self._CalendarColor(event.gcalcli_cal), fmt %
                         ('', self._ValidTitle(event.title.text).strip()))
            else:
                fmt = '  ' + timeFormat + '  %s\n'
                PrintMsg(self._CalendarColor(event.gcalcli_cal), fmt %
                         (tmpTimeStr, self._ValidTitle(event.title.text).strip()))

            if self.details:

                clr = CLR_NRM()

                if event.where[0].value_string:
                    str = "%s  Location: %s\n" % (detailsIndent,
                                                 event.where[0].value_string)
                    PrintMsg(clr, str)

                diffDateTime = (event.e - event.s)
                str = "%s  Length: %s\n" % (detailsIndent, diffDateTime)
                PrintMsg(clr, str)

                # XXX Why does accessing event.when[0].reminder[0] fail?
                for rem in event.when[0].reminder:
                    remStr = ''
                    if rem.days:
                        remStr += "%s Days" % (rem.days)
                    if rem.hours:
                        if remStr != '': remStr += ' '
                        remStr += "%s Hours" % (rem.hours)
                    if rem.minutes:
                        if remStr != '': remStr += ' '
                        remStr += "%s Minutes" % (rem.minutes)
                    str = "%s  Reminder: %s\n" % (detailsIndent, remStr)
                    PrintMsg(clr, str)

                if event.content.text:
                    str = "%s  Content: %s\n" % (detailsIndent,
                                                event.content.text)
                    PrintMsg(clr, str)


    def _GetAllEvents(self, cal, feed, end):

        eventList = []

        while 1:
            next = feed.GetNextLink()

            for event in feed.entry:

                event.gcalcli_cal = cal

                event.s = parse(event.when[0].start_time)
                if event.s.tzinfo == None:
                    event.s = event.s.replace(tzinfo=tzlocal())

                event.e = parse(event.when[0].end_time)
                if event.e.tzinfo == None:
                    event.e = event.e.replace(tzinfo=tzlocal())

                # For all-day events, Google seems to assume that the event time
                # is based in the UTC instead of the local timezone.  Here we
                # filter out those events start beyond a specified end time.
                if end and (event.s >= end):
                    continue

                # http://en.wikipedia.org/wiki/Year_2038_problem
                # Catch the year 2038 problem here as the python dateutil module
                # can choke throwing a ValueError exception. If either the start
                # or end time for an event has a year '>= 2038' dump it.
                if event.s.year >= 2038 or event.e.year >= 2039:
                    continue

                eventList.append(event)

            if not next:
                break

            feed = self.gcal.GetCalendarEventFeed(next.href)

        return eventList


    def _SearchForCalEvents(self, start, end, searchText):

        eventList = []

        queue = Queue()
        threads = []

        def worker(cal, query):
            feed = self.gcal.CalendarQuery(query)
            queue.put((cal, feed))

        for cal in self.cals:

            if not self._CalendarWithinAccess(cal):
                continue

            # see http://code.google.com/apis/calendar/reference.html
            if not searchText:
                query = CalendarEventQuery(cal.gcalcli_username,
                                           cal.gcalcli_visibility,
                                           cal.gcalcli_projection)
                query.start_min = start.isoformat()
                query.start_max = end.isoformat()
            else:
                query = CalendarEventQuery(cal.gcalcli_username,
                                           cal.gcalcli_visibility,
                                           cal.gcalcli_projection,
                                           searchText)
                if start: # flagged by --ignore-started
                    # weeds out old but still pulls in started events
                    query.futureevents = 'true'

            query.singleevents = 'true'

            # we sort later after getting events from all calendars
            #query.orderby = 'starttime'
            #query.sortorder = 'ascending'

            th = threading.Thread(target=worker, args=(cal, query))
            threads.append(th)
            th.start()

        for th in threads:
            th.join()

        while not queue.empty():
            cal, feed = queue.get()
            eventList.extend(self._GetAllEvents(cal, feed, end))

        eventList.sort(lambda x, y: cmp(x.s, y.s))

        return eventList


    def ListAllCalendars(self):

        accessLen = 0

        for cal in self.allCals.entry:
            length = len(cal.access_level.value)
            if length > accessLen: accessLen = length

        if accessLen < len('Access'): accessLen = len('Access')

        format = ' %0' + str(accessLen) + 's  %s\n'

        PrintMsg(CLR_BRYLW(), "\n" + format % ('Access', 'Title'))
        PrintMsg(CLR_BRYLW(), format % ('------', '-----'))

        for cal in self.allCals.entry:
            PrintMsg(self._CalendarColor(cal),
                     format % (cal.access_level.value, cal.title.text))


    def TextQuery(self, searchText=''):

        # the empty string would get *ALL* events...
        if searchText == '':
            return

        if self.ignoreStarted:
            start = self.now # flags gdata futureevents to true
        else:
            start = None

        # convert now to midnight this morning and use for default
        defaultDateTime = self.now.replace(hour=0,
                                           minute=0,
                                           second=0,
                                           microsecond=0)

        eventList = \
            self._SearchForCalEvents(start, None, searchText)

        self._PrintEvents(self.now, eventList)


    def AgendaQuery(self, startText='', endText=''):

        if self.ignoreStarted:
            defaultDateTime = self.now
        else:
            # convert now to midnight this morning and use for default
            defaultDateTime = self.now.replace(hour=0,
                                               minute=0,
                                               second=0,
                                               microsecond=0)

        if startText == '':
            start = defaultDateTime
        else:
            try:
                start = parse(startText, default=defaultDateTime)
            except:
                PrintErrMsg('Error: failed to parse start time\n')
                return

        if endText == '':
            end = (start + timedelta(days=self.agendaLength))
        else:
            try:
                end = parse(endText, default=defaultDateTime)
            except:
                PrintErrMsg('Error: failed to parse end time\n')
                return

        eventList = self._SearchForCalEvents(start, end, None)

        if self.tsv:
            self._tsv(start, eventList)
        else:
            self._PrintEvents(start, eventList)


    def CalQuery(self, cmd, startText='', count=1):

        # convert now to midnight this morning and use for default
        defaultDateTime = self.now.replace(hour=0,
                                           minute=0,
                                           second=0,
                                           microsecond=0)

        if startText == '':
            start = defaultDateTime
        else:
            try:
                start = parse(startText, default=defaultDateTime)
                start = start.replace(hour=0, minute=0, second=0, microsecond=0)
            except:
                PrintErrMsg('Error: failed to parse start time\n')
                return

        # convert start date to the beginning of the week or month
        if cmd == 'calw':
            dayNum = int(start.strftime("%w"))
            if self.calMonday:
                dayNum -= 1
                if dayNum < 0:
                    dayNum = 6
            start = (start - timedelta(days=dayNum))
            end = (start + timedelta(days=(count * 7)))
        else: # cmd == 'calm':
            start = (start - timedelta(days=(start.day - 1)))
            endMonth = (start.month + 1)
            endYear = start.year
            if endMonth == 13:
                endMonth = 1
                endYear += 1
            end = start.replace(month=endMonth, year=endYear)
            daysInMonth = (end - start).days
            offsetDays = int(start.strftime('%w'))
            if self.calMonday:
                offsetDays -= 1
                if offsetDays < 0:
                    offsetDays = 6
            totalDays = (daysInMonth + offsetDays)
            count = (totalDays / 7)
            if totalDays % 7:
                count += 1

        eventList = self._SearchForCalEvents(start, end, None)

        self._GraphEvents(cmd, start, count, eventList)


    def QuickAdd(self, eventText):

        if eventText == '':
            return

        quickEvent = gdata.calendar.CalendarEventEntry()
        quickEvent.content = atom.Content(text=eventText)
        quickEvent.quick_add = gdata.calendar.QuickAdd(value='true')

        self.gcal.InsertEvent(quickEvent, self._TargetCalendar())


    def Remind(self, minutes=10, command=None):

        if command == None:
            command = self.command

        # perform a date query for now + minutes + slip
        start = self.now
        end   = (start + timedelta(minutes=(minutes + 5)))

        eventList = self._SearchForCalEvents(start, end, None)

        message = ''

        for event in eventList:

            # skip this event if it already started
            # XXX maybe add a 2+ minute grace period here...
            if event.s < self.now:
                continue

            if self.military:
                tmpTimeStr = event.s.strftime('%H:%M')
            else:
                tmpTimeStr = \
                    event.s.strftime('%I:%M').lstrip('0') + \
                    event.s.strftime('%p').lower()

            message += '%s  %s\n' % \
                       (tmpTimeStr, self._ValidTitle(event.title.text).strip())

        if message == '':
            return

        message = "Google Calendar Reminder:\n" + message

        cmd = shlex.split(command)

        for i, a in zip(xrange(len(cmd)), cmd):
            if a == '%s':
                cmd[i] = message

        pid = os.fork()
        if not pid:
            os.execvp(cmd[0], cmd)


    def ImportICS(self, icsFile=None):
        try:
            import vobject
        except:
            PrintErrMsg('Python vobject module not installed!\n')
            sys.exit(1)

        f = sys.stdin

        if icsFile:
            try:
                f = file(icsFile)
            except Exception, e:
                PrintErrMsg("Error: " + str(e) + "!\n")
                sys.exit(1)

        while True:

            try:
                v = vobject.readComponents(f).next()
            except StopIteration:
                break

            ve = v.vevent
            event = gdata.calendar.CalendarEventEntry()

            if hasattr(ve, 'summary'):
                DebugPrint("SUMMARY: %s\n" % ve.summary.value)
                event.title = atom.Title(text=ve.summary.value)

            if hasattr(ve, 'location'):
                DebugPrint("LOCATION: %s\n" % ve.location.value)
                event.where = gdata.calendar.Where(value_string=ve.location.value)

            if not hasattr(ve, 'dtstart') or not hasattr(ve, 'dtend'):
                PrintErrMsg("Error: file does not have both dtstart and dtend!\n")
                sys.exit(1)

            DebugPrint("DTSTART: %s\n" % ve.dtstart.value.isoformat())
            DebugPrint("DTEND: %s\n" % ve.dtend.value.isoformat())

            if hasattr(ve, 'rrule'):

                DebugPrint("RRULE: %s\n" % ve.rrule.value)

                #
                # In order to add an RRULE using a DTSTART and DTEND in the
                # local timezone, there needs to be a TIMEZONE section in the
                # recurrence field. Since that is a pain and I'm lazy... as
                # a workaround I convert the DTSTART and DTEND to UTC. Google
                # handles this properly and keys off the timezone setting of
                # the calendar being added to.  The event will be shown at the
                # correct local time. :-)
                #

                if False:
                    # A TIMEZONE section is needed for this to work XXX
                    recurrence = \
                        "DTSTART;TZID=" + \
                            ve.dtstart.value.tzinfo._tzid + ":" + \
                            ve.dtstart.value.strftime('%Y%m%dT%H%M%S') + \
                            '\r\n' + \
                        "DTEND;TZID=" + \
                            ve.dtend.value.tzinfo._tzid + ":" + \
                            ve.dtend.value.strftime('%Y%m%dT%H%M%S') + \
                            '\r\n' + \
                        "RRULE:" + ve.rrule.value + '\r\n'
                else:
                    ve.dtstart.value -= ve.dtstart.value.utcoffset()
                    ve.dtstart.value = ve.dtstart.value.replace(tzinfo=None)
                    ve.dtend.value -= ve.dtend.value.utcoffset()
                    ve.dtend.value = ve.dtend.value.replace(tzinfo=None)
                    recurrence = \
                        "DTSTART:" + \
                            ve.dtstart.value.strftime('%Y%m%dT%H%M%S') + \
                            '\r\n' + \
                        "DTEND:" + \
                            ve.dtend.value.strftime('%Y%m%dT%H%M%S') + \
                            '\r\n' + \
                        "RRULE:" + ve.rrule.value + '\r\n'

                DebugPrint("RECURRENCE:\n%s\n" % recurrence)
                event.recurrence = \
                    gdata.calendar.Recurrence(text=recurrence)

            elif hasattr(ve, 'dtstart') and hasattr(ve, 'dtend'):

                start = ve.dtstart.value.isoformat()
                end   = ve.dtend.value.isoformat()
                event.when = gdata.calendar.When(start_time=start,
                                                 end_time=end)

            if hasattr(ve, 'description'):
                DebugPrint("DESCRIPTION: %s\n" % ve.description.value)
                event.content = atom.Content(text=ve.description.value)

            self.gcal.InsertEvent(event, self._TargetCalendar())


def LoadConfig(configFile):

    config = RawConfigParser()
    config.read(os.path.expanduser(configFile))
    return config


def GetConfig(config, key, default):

    try:
        value = config.get('gcalcli', key)
    except:
        value = default

    if value and value.startswith('`'):
        # Value is a shell command
        cmd = value.strip()[1:-1]
        parts = []
        for part in cmd.split():
            parts.append(os.path.expanduser(part))
        value = subprocess.check_output(parts).strip()

    return value


def GetConfigMultiple(config, key, default):

    try:
        values = config.get('gcalcli', key)
    except:
        values = default

    if values == None:
        return [ None ]

    valueList = csv.reader([ values ],
                           delimiter=',',
                           quotechar='"',
                           skipinitialspace=True).next()
    return valueList


def GetTrueFalse(value):

    if value.lower() == 'false': return False
    else: return True


def GetColor(value, exitFlag):

    colors = { 'default'       : CLR_NRM(),
               'black'         : CLR_BLK(),
               'brightblack'   : CLR_BRBLK(),
               'red'           : CLR_RED(),
               'brightred'     : CLR_BRRED(),
               'green'         : CLR_GRN(),
               'brightgreen'   : CLR_BRGRN(),
               'yellow'        : CLR_YLW(),
               'brightyellow'  : CLR_BRYLW(),
               'blue'          : CLR_BLU(),
               'brightblue'    : CLR_BRBLU(),
               'magenta'       : CLR_MAG(),
               'brightmagenta' : CLR_BRMAG(),
               'cyan'          : CLR_CYN(),
               'brightcyan'    : CLR_BRCYN(),
               'white'         : CLR_WHT(),
               'brightwhite'   : CLR_BRWHT() }

    try:
        return colors[value]
    except:
        if exitFlag:
            PrintErrMsg('Error: invalid color name\n')
            sys.exit(1)
        else:
            return None


def GetCalColors(calNames):
    calNameColors = []
    for idx in xrange(len(calNames)):
        i = calNames[idx].rfind('#')
        if i != -1:
            c = GetColor(calNames[idx][(i+1):], False)
            if c:
                calNameColors.append(c)
                calNames[idx] = calNames[idx][:i]
            else:
                calNameColors.append(None)
        else:
            calNameColors.append(None)
    return calNames, calNameColors


def BowChickaWowWow():

    try:
        opts, args = getopt.getopt(sys.argv[1:], "",
                                   ["help",
                                    "version",
                                    "config=",
                                    "user=",
                                    "pw=",
                                    "cals=",
                                    "cal=",
                                    "24hr",
                                    "details",
                                    "tsv",
                                    "ignore-started",
                                    "width=",
                                    "mon",
                                    "nc",
                                    "cal-owner-color=",
                                    "cal-editor-color=",
                                    "cal-contributor-color=",
                                    "cal-read-color=",
                                    "cal-freebusy-color=",
                                    "date-color=",
                                    "border-color="])
    except getopt.error:
        sys.exit(1)

    configFile = '~/.gcalclirc'

    # look for config file override then load the config file
    # we do this first because command line args take precedence
    for opt, arg in opts:
        if opt == "--config": configFile = arg

    cfg = LoadConfig(configFile)

<<<<<<< HEAD
    usr            = GetConfig(cfg, 'user', None)
    pwd            = GetConfig(cfg, 'pw', None)
    https          = GetTrueFalse(GetConfig(cfg, 'https', 'false'))
    access         = GetConfig(cfg, 'cals', 'all')
    calNames       = GetConfigMultiple(cfg, 'cal', None)
    military       = GetTrueFalse(GetConfig(cfg, '24hr', 'false'))
    details        = GetTrueFalse(GetConfig(cfg, 'details', 'false'))
    ignoreStarted  = GetTrueFalse(GetConfig(cfg, 'ignore-started', 'false'))
    calWidth       = int(GetConfig(cfg, 'width', '10'))
    calMonday      = GetTrueFalse(GetConfig(cfg, 'mon', 'false'))
    tsv = GetTrueFalse(GetConfig(cfg, 'tsv', 'false'))
=======
    usr           = GetConfig(cfg, 'user', None)
    pwd           = GetConfig(cfg, 'pw', None)
    access        = GetConfig(cfg, 'cals', 'all')
    calNames      = GetConfigMultiple(cfg, 'cal', None)
    military      = GetTrueFalse(GetConfig(cfg, '24hr', 'false'))
    details       = GetTrueFalse(GetConfig(cfg, 'details', 'false'))
    ignoreStarted = GetTrueFalse(GetConfig(cfg, 'ignore-started', 'false'))
    calWidth      = int(GetConfig(cfg, 'width', '10'))
    calMonday     = GetTrueFalse(GetConfig(cfg, 'mon', 'false'))
    tsv           = GetTrueFalse(GetConfig(cfg, 'tsv', 'false'))
>>>>>>> e7ab9458

    calOwnerColor = \
        GetColor(GetConfig(cfg, 'cal-owner-color', 'cyan'), True)
    calEditorColor = \
        GetColor(GetConfig(cfg, 'cal-editor-color', 'green'), True)
    calContributorColor = \
        GetColor(GetConfig(cfg, 'cal-contributor-color', 'default'), True)
    calReadColor = \
        GetColor(GetConfig(cfg, 'cal-read-color', 'magenta'), True)
    calFreeBusyColor = \
        GetColor(GetConfig(cfg, 'cal-freebusy-color', 'default'), True)
    dateColor = \
        GetColor(GetConfig(cfg, 'date-color', 'yellow'), True)
    borderColor = \
        GetColor(GetConfig(cfg, 'border-color', 'white'), True)

    # fix wokCalNames when not specified in config file
    if len(calNames) == 1 and calNames[0] == None:
        calNames      = []
        calNameColors = []

    # Process options
    for opt, arg in opts:

        if opt == "--help":
            Usage()

        if opt == "--version":
            Version()

        elif opt == "--user":
            usr = arg

        elif opt == "--pw":
            pwd = arg

        elif opt == "--cals":
            access = arg

        elif opt == "--cal":
            calNames.append(arg)

        elif opt == "--24hr":
            military = True

        elif opt == "--details":
            details = True

        elif opt == "--ignore-started":
            ignoreStarted = True

        elif opt == "--width":
            calWidth = int(arg)

        elif opt == "--mon":
            calMonday = True

        elif opt == "--nc":
            CLR.useColor = False

        elif opt == "--cal-owner-color":
            calOwnerColor = GetColor(arg, True)

        elif opt == "--cal-editor-color":
            calEditorColor = GetColor(arg, True)

        elif opt == "--cal-contributor-color":
            calContributorColor = GetColor(arg, True)

        elif opt == "--cal-read-color":
            calReadColor = GetColor(arg, True)

        elif opt == "--cal-freebusy-color":
            calFreeBusyColor = GetColor(arg, True)

        elif opt == "--date-color":
            dateColor = GetColor(arg, True)

        elif opt == "--border-color":
            borderColor = GetColor(arg, True)

        elif opt == "--tsv":
            tsv = True

    if usr == None:
        PrintErrMsg('Error: must specify a username\n')
        sys.exit(1)

    try:
        if pwd == None:
            pwd = getpass.getpass("Password: ")
    except Exception, e:
        PrintErrMsg("Error: " + str(e) + "!\n")
        sys.exit(1)

    if pwd == None or pwd == '':
        PrintErrMsg('Error: must specify a password\n')
        sys.exit(1)

    if len(args) == 0:
        PrintErrMsg('Error: no command (--help)\n')
        sys.exit(1)

    calNames, calNameColors = GetCalColors(calNames)

    gcal = gcalcli(username=usr,
                   password=pwd,
                   access=access,
                   calNames=calNames,
                   calNameColors=calNameColors,
                   military=military,
                   details=details,
                   ignoreStarted=ignoreStarted,
                   calWidth=calWidth,
                   calMonday=calMonday,
                   calOwnerColor=calOwnerColor,
                   calEditorColor=calEditorColor,
                   calContributorColor=calContributorColor,
                   calReadColor=calReadColor,
                   calFreeBusyColor=calFreeBusyColor,
                   dateColor=dateColor,
                   borderColor=borderColor,
                   tsv=tsv)

    if args[0] == 'list':
        gcal.ListAllCalendars()

    elif args[0] == 'search':
        if len(args) != 2:
            PrintErrMsg('Error: invalid search string\n')
            sys.exit(1)

        # allow unicode strings for input
        gcal.TextQuery(unicode(args[1], locale.getpreferredencoding()))

        sys.stdout.write('\n')

    elif args[0] == 'agenda':
        if len(args) == 3: # start and end
            gcal.AgendaQuery(startText=args[1], endText=args[2])
        elif len(args) == 2: # start
            gcal.AgendaQuery(startText=args[1])
        elif len(args) == 1: # defaults
            gcal.AgendaQuery()
        else:
            PrintErrMsg('Error: invalid agenda arguments\n')
            sys.exit(1)

        if not tsv:
            sys.stdout.write('\n')

    elif args[0] == 'calw':
        if not calWidth:
            PrintErrMsg('Error: invalid width, don\'t be an idiot!\n')
            sys.exit(1)

        if len(args) >= 2:
            try:
                count = int(args[1])
            except:
                PrintErrMsg('Error: invalid calw arguments\n')
                sys.exit(1)

        if len(args) == 3: # weeks and start
            gcal.CalQuery(args[0], count=int(args[1]), startText=args[2])
        elif len(args) == 2: # weeks
            gcal.CalQuery(args[0], count=int(args[1]))
        elif len(args) == 1: # defaults
            gcal.CalQuery(args[0])
        else:
            PrintErrMsg('Error: invalid calw arguments\n')
            sys.exit(1)

        sys.stdout.write('\n')

    elif args[0] == 'calm':
        if not calWidth:
            PrintErrMsg('Error: invalid width, don\'t be an idiot!\n')
            sys.exit(1)

        if len(args) == 2: # start
            gcal.CalQuery(args[0], startText=args[1])
        elif len(args) == 1: # defaults
            gcal.CalQuery(args[0])
        else:
            PrintErrMsg('Error: invalid calm arguments\n')
            sys.exit(1)

        sys.stdout.write('\n')

    elif args[0] == 'quick':
        if len(args) != 2:
            PrintErrMsg('Error: invalid event text\n')
            sys.exit(1)

        # allow unicode strings for input
        gcal.QuickAdd(unicode(args[1], locale.getpreferredencoding()))

    elif args[0] == 'remind':
        if len(args) == 3: # minutes and command
            gcal.Remind(int(args[1]), args[2])
        elif len(args) == 2: # minutes
            gcal.Remind(int(args[1]))
        elif len(args) == 1: # defaults
            gcal.Remind()
        else:
            PrintErrMsg('Error: invalid remind arguments\n')
            sys.exit(1)

    elif args[0] == 'import':
        if len(args) == 2: # ics file
            gcal.ImportICS(args[1])
        else:
            gcal.ImportICS() # stdin

    else:
        PrintErrMsg('Error: unknown command (--help)\n')
        sys.exit(1)


if __name__ == '__main__':
    BowChickaWowWow()
<|MERGE_RESOLUTION|>--- conflicted
+++ resolved
@@ -244,25 +244,6 @@
 
 class gcalcli:
 
-<<<<<<< HEAD
-    gcal           = None
-    allCals        = None
-    cals           = []
-    now            = datetime.now(tzlocal())
-    feedPrefix     = None
-    agendaLength   = 5
-    username       = None
-    password       = None
-    access         = ''
-    military       = False
-    details        = False
-    ignoreStarted  = False
-    calWidth       = 10
-    calMonday      = False
-    command        = \
-        'gxmessage -display :0 -center -title "Ding, Ding, Ding!" %s'
-    tsv = False
-=======
     gcal          = None
     allCals       = None
     cals          = []
@@ -280,7 +261,6 @@
     command       = \
         'gxmessage -display :0 -center -title "Ding, Ding, Ding!" %s'
     tsv           = False
->>>>>>> e7ab9458
 
     calOwnerColor       = CLR_CYN()
     calEditorColor      = CLR_NRM()
@@ -329,15 +309,6 @@
         self.username      = username
         self.password      = password
 
-<<<<<<< HEAD
-        self.access         = access
-        self.military       = military
-        self.details        = details
-        self.ignoreStarted  = ignoreStarted
-        self.calWidth       = calWidth
-        self.calMonday      = calMonday
-        self.tsv = tsv
-=======
         self.access        = access
         self.military      = military
         self.details       = details
@@ -345,7 +316,6 @@
         self.calWidth      = calWidth
         self.calMonday     = calMonday
         self.tsv           = tsv
->>>>>>> e7ab9458
 
         self.calOwnerColor       = calOwnerColor
         self.calEditorColor      = calEditorColor
@@ -738,11 +708,7 @@
             tmpTimeStp = event.e.strftime("%H:%M")
             str = "%s\t%s\t%s\t%s\t%s\t%s" % (tmpDayStr, tmpTimeStr, tmpTimeStp, self._ValidTitle(event.title.text).strip(), event.where[0].value_string, event.content.text )
             str2 = "%s" % str.replace('\n', '''\\n''')
-<<<<<<< HEAD
             sys.stdout.write(str2)
-=======
-            print(str2)
->>>>>>> e7ab9458
 
     def _PrintEvents(self, startDateTime, eventList):
 
@@ -1332,19 +1298,6 @@
 
     cfg = LoadConfig(configFile)
 
-<<<<<<< HEAD
-    usr            = GetConfig(cfg, 'user', None)
-    pwd            = GetConfig(cfg, 'pw', None)
-    https          = GetTrueFalse(GetConfig(cfg, 'https', 'false'))
-    access         = GetConfig(cfg, 'cals', 'all')
-    calNames       = GetConfigMultiple(cfg, 'cal', None)
-    military       = GetTrueFalse(GetConfig(cfg, '24hr', 'false'))
-    details        = GetTrueFalse(GetConfig(cfg, 'details', 'false'))
-    ignoreStarted  = GetTrueFalse(GetConfig(cfg, 'ignore-started', 'false'))
-    calWidth       = int(GetConfig(cfg, 'width', '10'))
-    calMonday      = GetTrueFalse(GetConfig(cfg, 'mon', 'false'))
-    tsv = GetTrueFalse(GetConfig(cfg, 'tsv', 'false'))
-=======
     usr           = GetConfig(cfg, 'user', None)
     pwd           = GetConfig(cfg, 'pw', None)
     access        = GetConfig(cfg, 'cals', 'all')
@@ -1355,7 +1308,6 @@
     calWidth      = int(GetConfig(cfg, 'width', '10'))
     calMonday     = GetTrueFalse(GetConfig(cfg, 'mon', 'false'))
     tsv           = GetTrueFalse(GetConfig(cfg, 'tsv', 'false'))
->>>>>>> e7ab9458
 
     calOwnerColor = \
         GetColor(GetConfig(cfg, 'cal-owner-color', 'cyan'), True)
