--- conflicted
+++ resolved
@@ -137,7 +137,7 @@
 
   --tsv                    tab-separated output for 'agenda'. Format is:
                            'date' 'start' 'end' 'title' 'location' 'description'
-  
+
   --locale                 set a custom locale (i.e. 'de_DE.UTF-8'). Check the
                            supported locales of your system first.
 
@@ -349,14 +349,14 @@
         self.calFreeBusyColor    = calFreeBusyColor
         self.dateColor           = dateColor
         self.borderColor         = borderColor
-        
+
         # set customLocale if correct
         try:
-        	locale.setlocale(locale.LC_ALL, customLocale)
+            locale.setlocale(locale.LC_ALL, customLocale)
         except Exception, e:
-        	PrintErrMsg("Error: " + str(e) + "!\n"
-        	    + "Check supported locales of your system.\n")
-        	sys.exit(1)
+            PrintErrMsg("Error: " + str(e) + "!\n" +
+                        "Check supported locales of your system.\n")
+            sys.exit(1)
 
         # authenticate and login to google calendar
         try:
@@ -787,7 +787,7 @@
                 clr = CLR_NRM()
                 if event.where[0].value_string:
                     str = "%s  Location: %s\n" % (detailsIndent,
-                                                 event.where[0].value_string)
+                                                  event.where[0].value_string)
                     PrintMsg(clr, str)
 
             if self.detailLength:
@@ -1407,11 +1407,8 @@
                                     "cal-freebusy-color=",
                                     "date-color=",
                                     "border-color=",
-<<<<<<< HEAD
-                                    "locale="])
-=======
+                                    "locale=",
                                     "reminder-minutes="])
->>>>>>> aac8f2a5
     except getopt.error:
         sys.exit(1)
 
@@ -1424,26 +1421,23 @@
 
     cfg = LoadConfig(configFile)
 
-    usr           = GetConfig(cfg, 'user', None)
-    pwd           = GetConfig(cfg, 'pw', None)
-    access        = GetConfig(cfg, 'cals', 'all')
-    calNames      = GetConfigMultiple(cfg, 'cal', None)
-    military      = GetTrueFalse(GetConfig(cfg, '24hr', 'false'))
-    ignoreStarted = GetTrueFalse(GetConfig(cfg, 'ignore-started', 'false'))
-    calWidth      = int(GetConfig(cfg, 'width', '10'))
-    calMonday     = GetTrueFalse(GetConfig(cfg, 'mon', 'false'))
-    tsv           = GetTrueFalse(GetConfig(cfg, 'tsv', 'false'))
-<<<<<<< HEAD
-    customLocale  = GetConfig(cfg, 'locale', None)
+    usr             = GetConfig(cfg, 'user', None)
+    pwd             = GetConfig(cfg, 'pw', None)
+    access          = GetConfig(cfg, 'cals', 'all')
+    calNames        = GetConfigMultiple(cfg, 'cal', None)
+    military        = GetTrueFalse(GetConfig(cfg, '24hr', 'false'))
+    ignoreStarted   = GetTrueFalse(GetConfig(cfg, 'ignore-started', 'false'))
+    calWidth        = int(GetConfig(cfg, 'width', '10'))
+    calMonday       = GetTrueFalse(GetConfig(cfg, 'mon', 'false'))
+    tsv             = GetTrueFalse(GetConfig(cfg, 'tsv', 'false'))
+    customLocale    = GetConfig(cfg, 'locale', None)
+    reminderMinutes = GetConfig(cfg, 'reminder-minutes', None)
 
     detailAll       = GetTrueFalse(GetConfig(cfg, 'detail-all', 'false'))
     detailLocation  = GetTrueFalse(GetConfig(cfg, 'detail-location', 'false'))
     detailLength    = GetTrueFalse(GetConfig(cfg, 'detail-length', 'false'))
     detailReminders = GetTrueFalse(GetConfig(cfg, 'detail-reminders', 'false'))
     detailDescr     = GetTrueFalse(GetConfig(cfg, 'detail-descr', 'false'))
-=======
-    reminderMinutes = GetConfig(cfg, 'reminder-minutes', None)
->>>>>>> aac8f2a5
 
     calOwnerColor = \
         GetColor(GetConfig(cfg, 'cal-owner-color', 'cyan'), True)
@@ -1545,9 +1539,9 @@
 
         elif opt == "--tsv":
             tsv = True
-        
+
         elif opt == "--locale":
-        	customLocale = arg
+            customLocale = arg
 
         elif opt == "--reminder-minutes":
             reminderMinutes = int(arg)
