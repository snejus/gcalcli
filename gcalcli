--- conflicted
+++ resolved
@@ -25,7 +25,6 @@
 # Dude... just buy me a beer. :-)
 #
 
-<<<<<<< HEAD
 #############################################################################
 #                                                                           #
 #                                      (           (     (                  #
@@ -60,27 +59,6 @@
 __version__         = 'v2.3'
 __author__          = 'Eric Davis'
 __gcalcli_api_key__ = 'AIzaSyA6qJCdEnUiOX7Y79Ro5eA2toInxwWCikc'
-=======
-#
-# Home: http://code.google.com/p/gcalcli
-#
-# Author: Eric Davis <http://www.insanum.com>
-#
-# Requirements:
-#  - Python 2
-#        http://www.python.org
-#  - Google's GData Python module (for Python 2)
-#        http://code.google.com/p/gdata-python-client
-#  - dateutil Python module
-#        http://www.labix.org/python-dateutil
-#  - vobject Python module (optional, needed for importing ics/vcal files)
-#        http://vobject.skyhouseconsulting.com
-#
-
-__program__ = 'gcalcli'
-__version__ = 'v2.3'
-__author__  = 'Eric Davis'
->>>>>>> 78c797c3
 
 import inspect
 
@@ -913,7 +891,7 @@
             tmpDayEnd = event.e.strftime(dayFormat)
             tmpTimeStr = event.s.strftime("%H:%M")
             tmpTimeStp = event.e.strftime("%H:%M")
-<<<<<<< HEAD
+
             if event.where and len(event.where) > 0 and \
                event.where[0].value_string:
                 tmpWhere = event.where[0].value_string
@@ -926,15 +904,13 @@
             str = "%s\t%s\t%s\t%s\t%s\t%s\t%s" % (
                 tmpDayStr,
                 tmpTimeStr,
+                tmpDayEnd,
                 tmpTimeStp,
                 tmpLink,
                 self._ValidTitle(event.title.text).strip(),
                 tmpWhere,
                 tmpContent
             )
-=======
-            str = "%s\t%s\t%s\t%s\t%s\t%s\t%s" % (tmpDayStr, tmpTimeStr, tmpDayEnd, tmpTimeStp, self._ValidTitle(event.title.text).strip(), event.where[0].value_string, event.content.text )
->>>>>>> 78c797c3
             str2 = "%s\n" % str.replace('\n', '''\\n''')
             sys.stdout.write(str2)
 
