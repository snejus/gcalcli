#!/usr/bin/env python

# ** The MIT License **
#
# Copyright (c) 2007 Eric Davis (aka Insanum)
#
# Permission is hereby granted, free of charge, to any person obtaining a copy
# of this software and associated documentation files (the "Software"), to deal
# in the Software without restriction, including without limitation the rights
# to use, copy, modify, merge, publish, distribute, sublicense, and/or sell
# copies of the Software, and to permit persons to whom the Software is
# furnished to do so, subject to the following conditions:
#
# The above copyright notice and this permission notice shall be included in all
# copies or substantial portions of the Software.
#
# THE SOFTWARE IS PROVIDED "AS IS", WITHOUT WARRANTY OF ANY KIND, EXPRESS OR
# IMPLIED, INCLUDING BUT NOT LIMITED TO THE WARRANTIES OF MERCHANTABILITY,
# FITNESS FOR A PARTICULAR PURPOSE AND NONINFRINGEMENT. IN NO EVENT SHALL THE
# AUTHORS OR COPYRIGHT HOLDERS BE LIABLE FOR ANY CLAIM, DAMAGES OR OTHER
# LIABILITY, WHETHER IN AN ACTION OF CONTRACT, TORT OR OTHERWISE, ARISING FROM,
# OUT OF OR IN CONNECTION WITH THE SOFTWARE OR THE USE OR OTHER DEALINGS IN THE
# SOFTWARE.
#
# Dude... just buy us a beer. :-)
#

# XXX Todo/Cleanup XXX
# threading is currently broken when getting event list
# if threading works then move pageToken processing from GetAllEvents to thread
# support different types of reminders plus multiple ones (popup, sms, email)
# add caching, should be easy (dump all calendar JSON data to file)
# add support for multiline description input in the 'add' and 'edit' commands
# maybe add support for freebusy ?

#############################################################################
#                                                                           #
#                                      (           (     (                  #
#               (         (     (      )\ )   (    )\ )  )\ )               #
#               )\ )      )\    )\    (()/(   )\  (()/( (()/(               #
#              (()/(    (((_)((((_)(   /(_))(((_)  /(_)) /(_))              #
#               /(_))_  )\___ )\ _ )\ (_))  )\___ (_))  (_))                #
#              (_)) __|((/ __|(_)_\(_)| |  ((/ __|| |   |_ _|               #
#                | (_ | | (__  / _ \  | |__ | (__ | |__  | |                #
#                 \___|  \___|/_/ \_\ |____| \___||____||___|               #
#                                                                           #
# Author: Eric Davis <http://www.insanum.com>                               #
#         Brian Hartvigsen <http://github.com/tresni>                       #
# Home: https://github.com/insanum/gcalcli                                  #
#                                                                           #
# Requirements:                                                             #
#  - Python 2                                                               #
#        http://www.python.org                                              #
#  - Google APIs Client Library for Python 2                                #
#        https://developers.google.com/api-client-library/python            #
#  - dateutil Python 2 module                                               #
#        http://www.labix.org/python-dateutil                               #
#                                                                           #
# Optional:                                                                 #
#  - vobject Python module (needed for importing ics/vcal files)            #
#        http://vobject.skyhouseconsulting.com                              #
#  - parsedatetime Python module (needed for fuzzy date parsing)            #
#        https://github.com/bear/parsedatetime                              #
#                                                                           #
# Everything you need to know (Google API Calendar v3): http://goo.gl/HfTGQ #
#                                                                           #
#############################################################################

__program__         = 'gcalcli'
__version__         = 'v3.1'
__author__          = 'Eric Davis, Brian Hartvigsen'
__gcalcli_api_key__ = 'AIzaSyA6qJCdEnUiOX7Y79Ro5eA2toInxwWCikc'
__doc__             = '''
Usage:

%s [options] command [command args or options]

 Commands:

  list                     list all calendars

  search <text>            search for events
                           - case insensitive search terms to find events that
                             match these terms in any field, like traditional
                             Google search with quotes, exclusion, etc.
                           - for example to get just games: "soccer -practice"

  agenda [start] [end]     get an agenda for a time period
                           - start time default is 12am today
                           - end time default is 5 days from start
                           - example time strings:
                              '9/24/2007'
                              '24/09/2007'
                              '24/9/07'
                              'Sep 24 2007 3:30pm'
                              '2007-09-24T15:30'
                              '2007-09-24T15:30-8:00'
                              '20070924T15'
                              '8am'

  calw <weeks> [start]     get a week based agenda in a nice calendar format
                           - weeks is the number of weeks to display
                           - start time default is beginning of this week
                           - note that all events for the week(s) are displayed

  calm [start]             get a month agenda in a nice calendar format
                           - start time default is the beginning of this month
                           - note that all events for the month are displayed
                             and only one month will be displayed

  quick <text>             quick add an event to a calendar
                           - a single --cal must specified
                           - the --detail-url option will show the event link
                           - example text:
                              'Dinner with Eric 7pm tomorrow'
                              '5pm 10/31 Trick or Treat'

  add                      add a detailed event to a calendar
                           - a single --cal must specified
                           - the --detail-url option will show the event link
                           - example:
                              gcalcli --cal 'Eric Davis'
                                      --title 'Analysis of Algorithms Final'
                                      --where UCI
                                      --when '12/14/2012 10:00'
                                      --duration 60
                                      --descr 'It is going to be hard!'
                                      --reminder 30
                                      add

  delete <text>            delete event(s)
                           - case insensitive search terms to find and delete
                             events, just like the 'search' command
                           - deleting is interactive
                             use the --iama-expert option to auto delete
                             THINK YOU'RE AN EXPERT? USE AT YOUR OWN RISK!!!
                           - use the --detail options to show event details

  edit <text>              edit event(s)
                           - case insensitive search terms to find and edit
                             events, just like the 'search' command
                           - editing is interactive

  import [file]       import an ics/vcal file to a calendar
                           - a single --cal must specified
                           - if a file is not specified then the data is read
                             from standard input
                           - if -v is given then each event in the file is
                             displayed and you're given the option to import
                             or skip it, by default everything is imported
                             quietly without any interaction

  remind <mins> <command>  execute command if event occurs within <mins>
                           minutes time ('%%s' in <command> is replaced with
                           event start time and title text)
                           - <mins> default is 10
                           - default command:
                              'notify-send -u critical -a gcalcli %%s'
'''


# These are standard libraries and should never fail
import sys, os, re, gflags, shlex
import locale, textwrap, signal
from Queue import Queue
from datetime import datetime, timedelta, date
from unicodedata import east_asian_width

# Required 3rd partie libraries
try:
    from dateutil.tz import *
    from dateutil.parser import *
    from dateutil.rrule import *
    import httplib2
    from apiclient.discovery import build
    from oauth2client.file import Storage
    from oauth2client.client import OAuth2WebServerFlow
    from oauth2client.tools import run
except ImportError, e:
    print "ERROR: Missing module - %s" % e.args[0]
    sys.exit(1)

# cPickle is a standard library, but in case someone did something really
# dumb, fall back to pickle.  If that's not their, your python is fucked
try:
    import cPickle as pickle
except ImportError:
    import pickle

# simplejson is the upstream version of the json standard library.  Use it if
# it's available, otherwise, just use the standard library
try:
    from simplejson import json
except ImportError:
    import json

# If they have parsedatetime, we'll use it for fuzzy datetime comparison.  If
# not, we just return a fake failure every time and use only dateutil.
try:
    from parsedatetime import parsedatetime
except:
    class parsedatetime:
        class Calendar:
            def parse(self, string):
                return ([], 0)

def Version():
    sys.stdout.write(__program__+' '+__version__+' ('+__author__+')\n')
    sys.exit(1)

def Usage(expanded=False):
    sys.stdout.write(__doc__ % sys.argv[0])
    if expanded:
        print FLAGS.MainModuleHelp()
    sys.exit(1)

class CLR:

    useColor = True
    conky    = False

    def __str__(self):
        return self.color if self.useColor else ""

class CLR_NRM(CLR):   color = "\033[0m"
class CLR_BLK(CLR):   color = "\033[0;30m"
class CLR_BRBLK(CLR): color = "\033[30;1m"
class CLR_RED(CLR):   color = "\033[0;31m"
class CLR_BRRED(CLR): color = "\033[31;1m"
class CLR_GRN(CLR):   color = "\033[0;32m"
class CLR_BRGRN(CLR): color = "\033[32;1m"
class CLR_YLW(CLR):   color = "\033[0;33m"
class CLR_BRYLW(CLR): color = "\033[33;1m"
class CLR_BLU(CLR):   color = "\033[0;34m"
class CLR_BRBLU(CLR): color = "\033[34;1m"
class CLR_MAG(CLR):   color = "\033[0;35m"
class CLR_BRMAG(CLR): color = "\033[35;1m"
class CLR_CYN(CLR):   color = "\033[0;36m"
class CLR_BRCYN(CLR): color = "\033[36;1m"
class CLR_WHT(CLR):   color = "\033[0;37m"
class CLR_BRWHT(CLR): color = "\033[37;1m"


def SetConkyColors():
    # XXX these colors should be configurable
    CLR.conky       = True
    CLR_NRM.color   = ""
    CLR_BLK.color   = "${color black}"
    CLR_BRBLK.color = "${color black}"
    CLR_RED.color   = "${color red}"
    CLR_BRRED.color = "${color red}"
    CLR_GRN.color   = "${color green}"
    CLR_BRGRN.color = "${color green}"
    CLR_YLW.color   = "${color yellow}"
    CLR_BRYLW.color = "${color yellow}"
    CLR_BLU.color   = "${color blue}"
    CLR_BRBLU.color = "${color blue}"
    CLR_MAG.color   = "${color magenta}"
    CLR_BRMAG.color = "${color magenta}"
    CLR_CYN.color   = "${color cyan}"
    CLR_BRCYN.color = "${color cyan}"
    CLR_WHT.color   = "${color white}"
    CLR_BRWHT.color = "${color white}"


class ART:

    useArt = True
    fancy  = ''
    plain  = ''

    def __str__(self):
        return self.fancy if self.useArt else self.plain

class ART_HRZ(ART): fancy = '\033(0\x71\033(B' ; plain = '-'
class ART_VRT(ART): fancy = '\033(0\x78\033(B' ; plain = '|'
class ART_LRC(ART): fancy = '\033(0\x6A\033(B' ; plain = '+'
class ART_URC(ART): fancy = '\033(0\x6B\033(B' ; plain = '+'
class ART_ULC(ART): fancy = '\033(0\x6C\033(B' ; plain = '+'
class ART_LLC(ART): fancy = '\033(0\x6D\033(B' ; plain = '+'
class ART_CRS(ART): fancy = '\033(0\x6E\033(B' ; plain = '+'
class ART_LTE(ART): fancy = '\033(0\x74\033(B' ; plain = '+'
class ART_RTE(ART): fancy = '\033(0\x75\033(B' ; plain = '+'
class ART_BTE(ART): fancy = '\033(0\x76\033(B' ; plain = '+'
class ART_UTE(ART): fancy = '\033(0\x77\033(B' ; plain = '+'


def PrintErrMsg(msg):
    if CLR.useColor:
        sys.stdout.write(str(CLR_BRRED()))
        sys.stdout.write(msg)
        sys.stdout.write(str(CLR_NRM()))
    else:
        sys.stdout.write(msg)


def PrintMsg(color, msg):
    if CLR.useColor:
        sys.stdout.write(str(color))
        sys.stdout.write(msg)
        sys.stdout.write(str(CLR_NRM()))
    else:
        sys.stdout.write(msg)


def DebugPrint(msg):
    return
    sys.stdout.write(str(CLR_YLW()))
    sys.stdout.write(msg)
    sys.stdout.write(str(CLR_NRM()))


def dprint(obj):
    try:
        from pprint import pprint
        pprint(obj)
    except ImportError, e:
        print obj


class DateTimeParser:
    def __init__(self):
        self.pdtCalendar = parsedatetime.Calendar()

    def fromString(self, eWhen, useMidnight=True):
        if useMidnight:
            defaultDateTime = datetime.now(tzlocal()).replace(hour=0,
                                                     minute=0,
                                                     second=0,
                                                     microsecond=0)
        else:
            defaultDateTime = datetime.now(tzlocal())

        try:
            eTimeStart = parse(eWhen, default=defaultDateTime)
        except:
            struct, result = self.pdtCalendar.parse(eWhen)
            if not result:
                raise ValueError("Date and time is invalid")
            eTimeStart = datetime.fromtimestamp(time.mktime(struct), tzlocal())


        return eTimeStart


def GetTimeFromStr(eWhen, eDuration=0):
    dtp = DateTimeParser()

    try:
        eTimeStart = dtp.fromString(eWhen)
    except:
        PrintErrMsg('Date and time is invalid!\n')
        sys.exit(1)

    try:
        eTimeStop = eTimeStart + timedelta(minutes=float(eDuration))
    except:
        PrintErrMsg('Duration time (minutes) is invalid\n')
        sys.exit(1)

    sTimeStart = eTimeStart.isoformat()
    sTimeStop = eTimeStop.isoformat()

    return sTimeStart, sTimeStop


class gcalcli:

    cache         = {}
    refreshCache  = False
    useCache      = True
    allCals       = []
    allEvents     = []
    cals          = []
    now           = datetime.now(tzlocal())
    agendaLength  = 5
    authHttp      = None
    calService    = None
    urlService    = None
    military      = False
    ignoreStarted = False
    calWidth      = 10
    calMonday     = False
    command       = 'notify-send -u critical -a gcalcli %s'
    tsv           = False
    dateParser    = DateTimeParser()

    detailCalendar   = False
    detailLocation   = False
    detailLength     = False
    detailReminders  = False
    detailDescr      = False
    detailDescrWidth = 80
    detailUrl        = None

    calOwnerColor    = CLR_CYN()
    calWriterColor   = CLR_GRN()
    calReaderColor   = CLR_MAG()
    calFreeBusyColor = CLR_NRM()
    dateColor        = CLR_YLW()
    nowMarkerColor   = CLR_BRRED()
    borderColor      = CLR_WHT()

    ACCESS_OWNER    = 'owner'
    ACCESS_WRITER   = 'writer'
    ACCESS_READER   = 'reader'
    ACCESS_FREEBUSY = 'freeBusyReader'

    def __init__(self,
                 calNames=[],
                 calNameColors=[],
                 military=False,
                 detailCalendar=False,
                 detailLocation=False,
                 detailLength=False,
                 detailReminders=False,
                 detailDescr=False,
                 detailDescrWidth=80,
                 detailUrl=None,
                 ignoreStarted=False,
                 calWidth=10,
                 calMonday=False,
                 calOwnerColor=CLR_CYN(),
                 calWriterColor=CLR_GRN(),
                 calReaderColor=CLR_MAG(),
                 calFreeBusyColor=CLR_NRM(),
                 dateColor=CLR_YLW(),
                 nowMarkerColor=CLR_BRRED(),
                 borderColor=CLR_WHT(),
                 tsv=False,
                 refreshCache=False,
                 useCache=True):

        self.military      = military
        self.ignoreStarted = ignoreStarted
        self.calWidth      = calWidth
        self.calMonday     = calMonday
        self.tsv           = tsv
        self.refreshCache  = refreshCache
        self.useCache      = useCache

        self.detailCalendar   = detailCalendar
        self.detailLocation   = detailLocation
        self.detailLength     = detailLength
        self.detailReminders  = detailReminders
        self.detailDescr      = detailDescr
        self.detailDescrWidth = detailDescrWidth
        self.detailUrl        = detailUrl

        self.calOwnerColor    = calOwnerColor
        self.calWriterColor   = calWriterColor
        self.calReaderColor   = calReaderColor
        self.calFreeBusyColor = calFreeBusyColor
        self.dateColor        = dateColor
        self.nowMarkerColor   = nowMarkerColor
        self.borderColor      = borderColor

        self._GetCached()

        for cal in self.allCals:
            if len(calNames):
                for i in xrange(len(calNames)):
                    if re.search(calNames[i].lower(), cal['summary'].lower()):
                        self.cals.append(cal)
                        cal['colorSpec'] = calNameColors[i]
            else:
                self.cals.append(cal)
                cal['colorSpec'] = None


    def _GoogleAuth(self):
        if not self.authHttp:
            storage = Storage(os.path.expanduser('~') + '/.gcalcli_oauth')
            credentials = storage.get()

            if credentials is None or credentials.invalid == True:
                credentials = run(
                    OAuth2WebServerFlow(
                        client_id='232867676714.apps.googleusercontent.com',
                        client_secret='3tZSxItw6_VnZMezQwC8lUqy',
                        scope=['https://www.googleapis.com/auth/calendar',
                               'https://www.googleapis.com/auth/urlshortener'],
                        user_agent=__program__+'/'+__version__),
                    storage)

            self.authHttp = credentials.authorize(httplib2.Http())

        return self.authHttp


    def _CalService(self):
        if not self.calService:
            self.calService = \
                 build(serviceName='calendar',
                       version='v3',
                       http=self._GoogleAuth(),
                       developerKey='AIzaSyA6qJCdEnUiOX7Y79Ro5eA2toInxwWCikc')

        return self.calService


    def _UrlService(self):
        if not self.urlService:
            self._GoogleAuth()
            self.urlService = \
                 build(serviceName='urlshortener',
                       version='v1',
                       http=self._GoogleAuth(),
                       developerKey='AIzaSyA6qJCdEnUiOX7Y79Ro5eA2toInxwWCikc')

        return self.urlService


    def _GetCached(self):
        cacheFile = os.path.expanduser('~') + '/.gcalcli_cache'

        if self.refreshCache:
            try:
                os.remove(cacheFile)
            except OSError:
                pass
                # fall through

        self.cache     = {}
        self.allCals   = []
        self.allEvents = []

        if self.useCache:
            # note that we need to use pickle for cache data since we stuff
            # various non-JSON data in the runtime storage structures
            try:
                with open(cacheFile, 'rb') as _cache_:
                    self.cache     = pickle.load(_cache_)
                    self.allCals   = self.cache['allCals']
                    self.allEvents = self.cache['allEvents']
                # XXX assuming data is valid, need some verification check here
                return
            except IOError:
                pass
                # fall through

        calList = self._CalService().calendarList().list().execute()

        while True:
            for cal in calList['items']:
                self.allCals.append(cal)
            pageToken = calList.get('nextPageToken')
            if pageToken:
                calList = self._CalService().calendarList().\
                          list(pageToken = pageToken).execute()
            else:
                break

        # gcalcli defined way to order calendars
        order = { self.ACCESS_OWNER    : 1,
                  self.ACCESS_WRITER   : 2,
                  self.ACCESS_READER   : 3,
                  self.ACCESS_FREEBUSY : 4 }

        self.allCals.sort(lambda x, y:
                           cmp(order[x['accessRole']],
                               order[y['accessRole']]))

        for cal in self.allCals:

            events = self._CalService().events().\
                     list(calendarId = cal['id'],
                          singleEvents = False).execute()

            while True:
                if 'items' not in events:
                    break

                for event in events['items']:

                    event['gcalcli_cal'] = cal

                    if 'status' in event and event['status'] == 'cancelled':
                        continue

                    if 'dateTime' in event['start']:
                        event['s'] = parse(event['start']['dateTime'])
                    else:
                        # all day events
                        event['s'] = parse(event['start']['date'])

                    if event['s'].tzinfo == None:
                        event['s'] = event['s'].replace(tzinfo=tzlocal())
                    else:
                        event['s'] = event['s'].astimezone(tzlocal())

                    if 'dateTime' in event['end']:
                        event['e'] = parse(event['end']['dateTime'])
                    else:
                        # all day events
                        event['e'] = parse(event['end']['date'])

                    if event['e'].tzinfo == None:
                        event['e'] = event['e'].replace(tzinfo=tzlocal())
                    else:
                        event['e'] = event['e'].astimezone(tzlocal())

                    # http://en.wikipedia.org/wiki/Year_2038_problem
                    # Catch the year 2038 problem here as the python dateutil
                    # module can choke throwing a ValueError exception. If
                    # either the start or end time for an event has a year
                    # '>= 2038' dump it.
                    if event['s'].year >= 2038 or event['e'].year >= 2038:
                        continue

                    self.allEvents.append(event)

                pageToken = events.get('nextPageToken')
                if pageToken:
                    events = self._CalService().events().\
                             list(calendarId = cal['id'],
                                  singleEvents = False,
                                  pageToken = pageToken).execute()
                else:
                    break

        # sort all events across all calendars together
        self.allEvents.sort(lambda x, y: cmp(x['s'], y['s']))

        if self.useCache:
            self.cache['allCals']   = self.allCals
            self.cache['allEvents'] = self.allEvents
            with open(cacheFile, 'wb') as _cache_:
                pickle.dump(self.cache, _cache_)


    def _ShortenURL(self, url):
        if self.detailUrl != "short":
            return url
        # Note that when authenticated to a google account different shortUrls
        # can be returned for the same longUrl. See: http://goo.gl/Ya0A9
        shortUrl = self._UrlService().url().insert(body={'longUrl':url}).execute()
        return shortUrl['id']


    def _CalendarColor(self, cal):

        if cal == None:
            return CLR_NRM()
        elif 'colorSpec' in cal and cal['colorSpec'] != None:
            return cal['colorSpec']
        elif cal['accessRole'] == self.ACCESS_OWNER:
            return self.calOwnerColor
        elif cal['accessRole'] == self.ACCESS_WRITER:
            return self.calWriterColor
        elif cal['accessRole'] == self.ACCESS_READER:
            return self.calReaderColor
        elif cal['accessRole'] == self.ACCESS_FREEBUSY:
            return self.calFreeBusyColor
        else:
            return CLR_NRM()


    def _ValidTitle(self, event):
        if 'summary' in event and event['summary'].strip():
            return event['summary']
        else:
            return "(No title)"


    def _GetWeekEventStrings(self, cmd, curMonth,
                             startDateTime, endDateTime, eventList):

        weekEventStrings = [ '', '', '', '', '', '', '' ]

        nowMarkerPrinted = False
        if self.now < startDateTime or self.now > endDateTime:
            # now isn't in this week
            nowMarkerPrinted = True

        for event in eventList:

            if cmd == 'calm' and curMonth != event['s'].strftime("%b"):
                continue

            dayNum = int(event['s'].strftime("%w"))
            if self.calMonday:
                dayNum -= 1
                if dayNum < 0:
                    dayNum = 6

            if event['s'] >= startDateTime and event['s'] < endDateTime:

                forceEventColorAsMarker = False

                if event['s'].hour == 0 and event['s'].minute == 0 and \
                   event['e'].hour == 0 and event['e'].minute == 0:
                    tmpTimeStr = ''
                else:
                    if not nowMarkerPrinted:
                        if self.now <= event['s']:
                            # add a line marker before next event
                            nowMarkerPrinted = True
                            weekEventStrings[dayNum] += \
                                ("\n" +
                                 str(self.nowMarkerColor) +
                                 (self.calWidth * '-'))
                        elif self.now >= event['s'] and self.now <= event['e']:
                            # line marker is during the event (recolor event)
                            nowMarkerPrinted = True
                            forceEventColorAsMarker = True

                    if self.military:
                        tmpTimeStr = event['s'].strftime("%H:%M")
                    else:
                        tmpTimeStr = \
                            event['s'].strftime("%I:%M").lstrip('0') + \
                            event['s'].strftime('%p').lower()

                if forceEventColorAsMarker:
                    eventColor = self.nowMarkerColor
                else:
                    eventColor = self._CalendarColor(event['gcalcli_cal'])

                # newline and empty string are the keys to turn off coloring
                weekEventStrings[dayNum] += \
                    "\n" + \
                    str(eventColor) + \
                    tmpTimeStr.strip() + \
                    " " + \
                    self._ValidTitle(event).strip()

        return weekEventStrings


    UNIWIDTH = {'W': 2, 'F': 2, 'N': 1, 'Na': 1, 'H': 1, 'A': 1}


    def _PrintLen(self, string):
        printLen = 0
        for tmpChar in string:
            printLen += self.UNIWIDTH[east_asian_width(tmpChar)]
        return printLen


    # return print length before cut, cut index, and force cut flag
    def _NextCut(self, string, curPrintLen):
        idx = 0
        printLen = 0
        for tmpChar in string:
            if (curPrintLen + printLen) >= self.calWidth:
                return (printLen, idx, True)
            if tmpChar in (' ', '\n'):
                return (printLen, idx, False)
            idx += 1
            printLen += self.UNIWIDTH[east_asian_width(tmpChar)]
        return (printLen, -1, False)


    def _GetCutIndex(self, eventString):

        printLen = self._PrintLen(eventString)

        if printLen <= self.calWidth:
            DebugPrint("------ printLen=%d (end of string)\n" % printLen)
            return (printLen, len(eventString))

        cutWidth, cut, forceCut = self._NextCut(eventString, 0)
        DebugPrint("------ cutWidth=%d cut=%d \"%s\"\n" %
                   (cutWidth, cut, eventString))

        if forceCut:
            DebugPrint("--- forceCut cutWidth=%d cut=%d\n" % (cutWidth, cut))
            return (cutWidth, cut)

        DebugPrint("--- looping\n")

        while cutWidth < self.calWidth:

            DebugPrint("--- cutWidth=%d cut=%d \"%s\"\n" %
                       (cutWidth, cut, eventString[cut:]))

            while cut < self.calWidth and \
                  cut < printLen and \
                  eventString[cut] == ' ':
                DebugPrint("-> skipping space <-\n")
                cutWidth += 1
                cut += 1

            DebugPrint("--- cutWidth=%d cut=%d \"%s\"\n" %
                       (cutWidth, cut, eventString[cut:]))

            nextCutWidth, nextCut, forceCut = \
                self._NextCut(eventString[cut:], cutWidth)

            if forceCut:
                DebugPrint("--- forceCut cutWidth=%d cut=%d\n" % (cutWidth, cut))
                break

            cutWidth += nextCutWidth
            cut += nextCut

            if eventString[cut] == '\n':
                break

            DebugPrint("--- loop cutWidth=%d cut=%d\n" % (cutWidth, cut))

        return (cutWidth, cut)


    def _GraphEvents(self, cmd, startDateTime, count, eventList):

        # ignore started events (i.e. that start previous day and end start day)
        while (len(eventList) and eventList[0]['s'] < startDateTime):
            eventList = eventList[1:]

        dayWidthLine = (self.calWidth * str(ART_HRZ()))

        topWeekDivider = (str(self.borderColor) +
                          str(ART_ULC()) + dayWidthLine +
                          (6 * (str(ART_UTE()) + dayWidthLine)) +
                          str(ART_URC()) + str(CLR_NRM()))

        midWeekDivider = (str(self.borderColor) +
                          str(ART_LTE()) + dayWidthLine +
                          (6 * (str(ART_CRS()) + dayWidthLine)) +
                          str(ART_RTE()) + str(CLR_NRM()))

        botWeekDivider = (str(self.borderColor) +
                          str(ART_LLC()) + dayWidthLine +
                          (6 * (str(ART_BTE()) + dayWidthLine)) +
                          str(ART_LRC()) + str(CLR_NRM()))

        empty       = self.calWidth * ' '

        dayFormat = '%-' + str(self.calWidth) + '.' + str(self.calWidth) + 's'

        # Get the localized day names... January 1, 2001 was a Monday
        dayNames = [ date(2001, 1, i+1).strftime('%A') for i in range(7) ]
        dayNames = dayNames[6:] + dayNames[:6]

        dayHeader = str(self.borderColor) + str(ART_VRT()) + str(CLR_NRM())
        for i in xrange(7):
            if self.calMonday:
                if i == 6:
                    dayName = dayFormat % (dayNames[0])
                else:
                    dayName = dayFormat % (dayNames[i+1])
            else:
                dayName = dayFormat % (dayNames[i])
            dayHeader += str(self.dateColor) + dayName + str(CLR_NRM())
            dayHeader += str(self.borderColor) + str(ART_VRT()) + str(CLR_NRM())

        if cmd == 'calm':
            topMonthDivider = (str(self.borderColor) +
                               str(ART_ULC()) + dayWidthLine +
                               (6 * (str(ART_HRZ()) + dayWidthLine)) +
                               str(ART_URC()) + str(CLR_NRM()))
            PrintMsg(CLR_NRM(), "\n" + topMonthDivider + "\n")

            m = startDateTime.strftime('%B %Y')
            mw = str((self.calWidth * 7) + 6)
            mwf = '%-' + mw + '.' + mw + 's'
            PrintMsg(CLR_NRM(),
                     str(self.borderColor) +
                     str(ART_VRT()) +
                     str(CLR_NRM()) +
                     str(self.dateColor) +
                     mwf % (m) +
                     str(CLR_NRM()) +
                     str(self.borderColor) +
                     str(ART_VRT()) +
                     str(CLR_NRM()) +
                     '\n')

            botMonthDivider = (str(self.borderColor) +
                               str(ART_LTE()) + dayWidthLine +
                               (6 * (str(ART_UTE()) + dayWidthLine)) +
                               str(ART_RTE()) + str(CLR_NRM()))
            PrintMsg(CLR_NRM(), botMonthDivider + "\n")

        else: # calw
            PrintMsg(CLR_NRM(), "\n" + topWeekDivider + "\n")

        PrintMsg(CLR_NRM(), dayHeader + "\n")
        PrintMsg(CLR_NRM(), midWeekDivider + "\n")

        curMonth = startDateTime.strftime("%b")

        # get date range objects for the first week
        if cmd == 'calm':
            dayNum = int(startDateTime.strftime("%w"))
            if self.calMonday:
                dayNum -= 1
                if dayNum < 0:
                    dayNum = 6
            startDateTime = (startDateTime - timedelta(days=dayNum))
        startWeekDateTime = startDateTime
        endWeekDateTime = (startWeekDateTime + timedelta(days=7))

        for i in xrange(count):

            # create/print date line
            line = str(self.borderColor) + str(ART_VRT()) + str(CLR_NRM())
            for j in xrange(7):
                if cmd == 'calw':
                    d = (startWeekDateTime +
                         timedelta(days=j)).strftime("%d %b")
                else: # (cmd == 'calm'):
                    d = (startWeekDateTime +
                         timedelta(days=j)).strftime("%d")
                    if curMonth != (startWeekDateTime + \
                                    timedelta(days=j)).strftime("%b"):
                        d = ''
                tmpDateColor = self.dateColor
                tmpTodayMarker = ''
                if self.now.strftime("%d%b%Y") == \
                   (startWeekDateTime + timedelta(days=j)).strftime("%d%b%Y"):
                    tmpDateColor = self.nowMarkerColor
                    tmpTodayMarker = " **"
                line += str(tmpDateColor) + \
                            dayFormat % (d + tmpTodayMarker) + \
                        str(CLR_NRM()) + \
                        str(self.borderColor) + \
                            str(ART_VRT()) + \
                        str(CLR_NRM())
            PrintMsg(CLR_NRM(), line + "\n")

            weekColorStrings = [ '', '', '', '', '', '', '' ]
            weekEventStrings = self._GetWeekEventStrings(cmd, curMonth,
                                                         startWeekDateTime,
                                                         endWeekDateTime,
                                                         eventList)

            # convert the strings to unicode for various string ops
            # XXX event strings are already in unicode for Calendar v3 APIs
            #for j in xrange(7):
            #    weekEventStrings[j] = unicode(weekEventStrings[j],
            #                                  locale.getpreferredencoding())

            # get date range objects for the next week
            startWeekDateTime = endWeekDateTime
            endWeekDateTime = (endWeekDateTime + timedelta(days=7))

            while 1:

                done = True
                line = str(self.borderColor) + str(ART_VRT()) + str(CLR_NRM())

                for j in xrange(7):

                    if weekEventStrings[j] == '':
                        weekColorStrings[j] = ''
                        line += (empty +
                                 str(self.borderColor) +
                                 str(ART_VRT()) +
                                 str(CLR_NRM()))
                        continue

                    # get/skip over a color sequence
                    if ((not CLR.conky and weekEventStrings[j][0] == '\033') or
                        (    CLR.conky and weekEventStrings[j][0] == '$')):
                        weekColorStrings[j] = ''
                        while ((not CLR.conky and weekEventStrings[j][0] != 'm') or
                               (    CLR.conky and weekEventStrings[j][0] != '}')):
                            weekColorStrings[j] += weekEventStrings[j][0]
                            weekEventStrings[j] = weekEventStrings[j][1:]
                        weekColorStrings[j] += weekEventStrings[j][0]
                        weekEventStrings[j] = weekEventStrings[j][1:]

                    if weekEventStrings[j][0] == '\n':
                        weekColorStrings[j] = ''
                        weekEventStrings[j] = weekEventStrings[j][1:]
                        line += (empty +
                                 str(self.borderColor) +
                                 str(ART_VRT()) +
                                 str(CLR_NRM()))
                        done = False
                        continue

                    weekEventStrings[j] = weekEventStrings[j].lstrip()

                    printLen, cut = self._GetCutIndex(weekEventStrings[j])
                    padding = ' ' * (self.calWidth - printLen)

                    line += (weekColorStrings[j] +
                             weekEventStrings[j][:cut] +
                             padding +
                             str(CLR_NRM()))
                    weekEventStrings[j] = weekEventStrings[j][cut:]

                    done = False
                    line += (str(self.borderColor) +
                             str(ART_VRT()) +
                             str(CLR_NRM()))

                if done:
                    break

                PrintMsg(CLR_NRM(), line + "\n")

            if i < range(count)[len(range(count))-1]:
                PrintMsg(CLR_NRM(), midWeekDivider + "\n")
            else:
                PrintMsg(CLR_NRM(), botWeekDivider + "\n")


    def _tsv(self, startDateTime, eventList):
        for event in eventList:
            tmpLink    = self._ShortenURL(event['htmlLink'])
            tmpDayStr  = event['s'].strftime('%F')
            tmpDayStp  = event['e'].strftime('%F')
            tmpTimeStr = event['s'].strftime("%H:%M")
            tmpTimeStp = event['e'].strftime("%H:%M")
            tmpWhere = ''
            if 'location' in event and event['location'].strip():
                tmpWhere = event['location'].strip()
            tmpContent = ''
            if 'description' in event and event['description'].strip():
                tmpContent = event['description'].strip()
            xstr = "%s\t%s\t%s\t%s\t%s\t%s\t%s\t%s" % (
                tmpDayStr,
                tmpTimeStr,
                tmpDayStp,
                tmpTimeStp,
                tmpLink,
                self._ValidTitle(event).strip(),
                tmpWhere,
                tmpContent
            )
            xstr2 = "%s\n" % xstr.replace('\n', '''\\n''')
            sys.stdout.write(xstr2)


    def _PrintEvent(self, event, prefix):

        def _formatDescr(descr, indent, box):
            wrapper = textwrap.TextWrapper()
            if box:
                wrapper.initial_indent = (indent + '  ')
                wrapper.subsequent_indent = (indent + '  ')
                wrapper.width = (self.detailDescrWidth - 2)
            else:
                wrapper.initial_indent = indent
                wrapper.subsequent_indent = indent
                wrapper.width = self.detailDescrWidth
            new_descr = ""
            for line in descr.split("\n"):
                if box:
                    tmpLine = wrapper.fill(line)
                    for singleLine in tmpLine.split("\n"):
                        singleLine = singleLine.ljust(self.detailDescrWidth,' ')
                        new_descr += singleLine[:len(indent)] + \
                                     str(ART_VRT()) + \
                                     singleLine[(len(indent)+1) :
                                                (self.detailDescrWidth-1)] + \
                                     str(ART_VRT()) + '\n'
                else:
                    new_descr += wrapper.fill(line) + "\n"
            return new_descr.rstrip()

        indent = 10 * ' '
        detailsIndent = 19 * ' '

        if self.military:
            timeFormat = '%-5s'
            tmpTimeStr = event['s'].strftime("%H:%M")
        else:
            timeFormat = '%-7s'
            tmpTimeStr = \
                event['s'].strftime("%I:%M").lstrip('0').rjust(5) + \
                event['s'].strftime('%p').lower()

        if not prefix:
            prefix = indent

        PrintMsg(self.dateColor, prefix)
        if event['s'].hour == 0 and event['s'].minute == 0 and \
           event['e'].hour == 0 and event['e'].minute == 0:
            fmt = '  ' + timeFormat + '  %s\n'
            PrintMsg(self._CalendarColor(event['gcalcli_cal']), fmt %
                     ('', self._ValidTitle(event).strip()))
        else:
            fmt = '  ' + timeFormat + '  %s\n'
            if 'summary' not in event:
                dprint(event)
            PrintMsg(self._CalendarColor(event['gcalcli_cal']), fmt %
                     (tmpTimeStr, self._ValidTitle(event).strip()))

        if self.detailCalendar:
            xstr = "%s  Calendar: %s\n" % (
                detailsIndent,
                event['gcalcli_cal']['summary']
            )
            PrintMsg(CLR_NRM(), xstr)

        if self.detailUrl:
            hLink = self._ShortenURL(event['htmlLink'])
            xstr = "%s  Link: %s\n" % (detailsIndent, hLink)
            PrintMsg(CLR_NRM(), xstr)

        if self.detailLocation and \
           'location' in event and \
           event['location'].strip():
            xstr = "%s  Location: %s\n" % (
                detailsIndent,
                event['location'].strip()
            )
            PrintMsg(CLR_NRM(), xstr)

        if self.detailLength:
            diffDateTime = (event['e'] - event['s'])
            xstr = "%s  Length: %s\n" % (detailsIndent, diffDateTime)
            PrintMsg(CLR_NRM(), xstr)

        if self.detailReminders and 'reminders' in event:
            if event['reminders']['useDefault'] == True:
                xstr = "%s  Reminder: (default)\n" % (detailsIndent)
                PrintMsg(CLR_NRM(), xstr)
            elif 'overrides' in event['reminders']:
                for rem in event['reminders']['overrides']:
                    xstr = "%s  Reminder: %s %d minutes\n" % \
                           (detailsIndent, rem['method'], rem['minutes'])
                    PrintMsg(CLR_NRM(), xstr)

        if self.detailDescr and \
           'description' in event and \
           event['description'].strip():
            descrIndent = detailsIndent + '  '
            box = True # leave old non-box code for option later
            if box:
                topMarker = (descrIndent +
                             str(ART_ULC()) +
                             (str(ART_HRZ()) *
                              ((self.detailDescrWidth - len(descrIndent)) -
                               2)) +
                             str(ART_URC()))
                botMarker = (descrIndent +
                             str(ART_LLC()) +
                             (str(ART_HRZ()) *
                              ((self.detailDescrWidth - len(descrIndent)) -
                               2)) +
                             str(ART_LRC()))
                xstr = "%s  Description:\n%s\n%s\n%s\n" % (
                    detailsIndent,
                    topMarker,
                    _formatDescr(event['description'].strip(),
                                 descrIndent, box),
                    botMarker
                )
            else:
                marker = descrIndent + '-' * \
                         (self.detailDescrWidth - len(descrIndent))
                xstr = "%s  Description:\n%s\n%s\n%s\n" % (
                    detailsIndent,
                    marker,
                    _formatDescr(event['description'].strip(),
                                 descrIndent, box),
                    marker
                )
            PrintMsg(CLR_NRM(), xstr)


    def _DeleteEvent(self, event):

        if self.iamaExpert:
            self._CalService().events().\
                 delete(calendarId = event['gcalcli_cal']['id'],
                        eventId = event['id']).execute()
            PrintMsg(CLR_RED(), "Deleted!\n")
            return

        PrintMsg(CLR_MAG(), "Delete? [N]o [y]es [q]uit: ")
        val = raw_input()

        if not val or val.lower() == 'n':
            return

        elif val.lower() == 'y':
            self._CalService().events().\
                 delete(calendarId = event['gcalcli_cal']['id'],
                        eventId = event['id']).execute()
            PrintMsg(CLR_RED(), "Deleted!\n")

        elif val.lower() == 'q':
            sys.stdout.write('\n')
            sys.exit(0)

        else:
            PrintErrMsg('Error: invalid input\n')
            sys.stdout.write('\n')
            sys.exit(1)


    def _EditEvent(self, event):

        while True:

            PrintMsg(CLR_MAG(), "Edit?\n" +
                                "[N]o [s]ave [q]uit " +
                                "[t]itle [l]ocation " +
                                "[w]hen len[g]th " +
                                "[r]eminder [d]escr: ")
            val = raw_input()

            if not val or val.lower() == 'n':
                return

            elif val.lower() == 's':
                # copy only editable event details for patching
                modEvent = {}
                keys = ['summary', 'location', 'start', 'end',
                        'reminders', 'description']
                for k in keys:
                    if k in event:
                        modEvent[k] = event[k]

                self._CalService().events().\
                     patch(calendarId = event['gcalcli_cal']['id'],
                           eventId = event['id'],
                           body = modEvent).execute()
                PrintMsg(CLR_RED(), "Saved!\n")
                return

            elif not val or val.lower() == 'q':
                sys.stdout.write('\n')
                sys.exit(0)

            elif val.lower() == 't':
                PrintMsg(CLR_MAG(), "Title: ")
                val = raw_input()
                if val.strip():
                    event['summary'] = \
                        unicode(val.strip(), locale.getpreferredencoding())

            elif val.lower() == 'l':
                PrintMsg(CLR_MAG(), "Location: ")
                val = raw_input()
                if val.strip():
                    event['location'] = \
                        unicode(val.strip(), locale.getpreferredencoding())

            elif val.lower() == 'w':
                PrintMsg(CLR_MAG(), "When: ")
                val = raw_input()
                if val.strip():
                    td = (event['e'] - event['s'])
                    length = ((td.days * 1440) + (td.seconds / 60))
                    newStart, newEnd = GetTimeFromStr(val.strip(), length)
                    event['s'] = parse(newStart)
                    event['e'] = parse(newEnd)
                    event['start'] = \
                        { 'dateTime' : newStart,
                          'timeZone' : event['gcalcli_cal']['timeZone'] }
                    event['end'] = \
                        { 'dateTime' : newEnd,
                          'timeZone' : event['gcalcli_cal']['timeZone'] }

            elif val.lower() == 'g':
                PrintMsg(CLR_MAG(), "Length (mins): ")
                val = raw_input()
                if val.strip():
                    newStart, newEnd = \
                        GetTimeFromStr(event['start']['dateTime'], val.strip())
                    event['s'] = parse(newStart)
                    event['e'] = parse(newEnd)
                    event['start'] = \
                        { 'dateTime' : newStart,
                          'timeZone' : event['gcalcli_cal']['timeZone'] }
                    event['end'] = \
                        { 'dateTime' : newEnd,
                          'timeZone' : event['gcalcli_cal']['timeZone'] }

            elif val.lower() == 'r':
                PrintMsg(CLR_MAG(), "Reminder (mins): ")
                val = raw_input()
                if val.strip().isdigit():
                    event['reminders'] = \
                        {'useDefault' : False,
                         'overrides'  : [{'minutes' : int(val.strip()),
                                          'method'  : 'popup'}]}

            elif val.lower() == 'd':
                PrintMsg(CLR_MAG(), "Description: ")
                val = raw_input()
                if val.strip():
                    event['description'] = \
                        unicode(val.strip(), locale.getpreferredencoding())

            else:
                PrintErrMsg('Error: invalid input\n')
                sys.stdout.write('\n')
                sys.exit(1)

            self._PrintEvent(event, event['s'].strftime('\n%F'))


    def _IterateEvents(self, startDateTime, eventList,
                       yearDate=False, work=None):

        if len(eventList) == 0:
            PrintMsg(CLR_YLW(), "\nNo Events Found...\n")
            return

        # 10 chars for day and length must match 'indent' in _PrintEvent
        dayFormat = '\n%F' if yearDate else '\n%a %b %d'
        day = ''

        for event in eventList:

            if self.ignoreStarted and (event['s'] < startDateTime):
                continue

            tmpDayStr = event['s'].strftime(dayFormat)
            prefix    = None
            if yearDate or tmpDayStr != day:
                day = prefix = tmpDayStr

            self._PrintEvent(event, prefix)

            if work:
                work(event)


    def _GetAllEvents(self, cal, events, end):

        eventList = []

        while 1:
            if 'items' not in events:
                break

            for event in events['items']:

                event['gcalcli_cal'] = cal

                if 'status' in event and event['status'] == 'cancelled':
                    continue

                if 'dateTime' in event['start']:
                    event['s'] = parse(event['start']['dateTime'])
                else:
                    event['s'] = parse(event['start']['date']) # all date events

                if event['s'].tzinfo == None:
                    event['s'] = event['s'].replace(tzinfo=tzlocal())
                else:
                    event['s'] = event['s'].astimezone(tzlocal())

                if 'dateTime' in event['end']:
                    event['e'] = parse(event['end']['dateTime'])
                else:
                    event['e'] = parse(event['end']['date']) # all date events

                if event['e'].tzinfo == None:
                    event['e'] = event['e'].replace(tzinfo=tzlocal())
                else:
                    event['e'] = event['e'].astimezone(tzlocal())

                # For all-day events, Google seems to assume that the event time
                # is based in the UTC instead of the local timezone.  Here we
                # filter out those events start beyond a specified end time.
                if end and (event['s'] >= end):
                    continue

                # http://en.wikipedia.org/wiki/Year_2038_problem
                # Catch the year 2038 problem here as the python dateutil module
                # can choke throwing a ValueError exception. If either the start
                # or end time for an event has a year '>= 2038' dump it.
                if event['s'].year >= 2038 or event['e'].year >= 2038:
                    continue

                eventList.append(event)

            pageToken = events.get('nextPageToken')
            if pageToken:
                events = self._CalService().events().\
                         list(calendarId = cal['id'],
                              pageToken = pageToken).execute()
            else:
                break

        return eventList


    def _SearchForCalEvents(self, start, end, searchText):

        eventList = []

        queue = Queue()
        threads = []

        def worker(cal, work):
            events = work.execute()
            queue.put((cal, events))

        for cal in self.cals:

            work = self._CalService().events().\
                   list(calendarId = cal['id'],
                        timeMin = start.isoformat() if start else None,
                        timeMax = end.isoformat() if end else None,
                        q = searchText if searchText else None,
                        singleEvents = True)

            #th = threading.Thread(target=worker, args=(cal, work))
            #threads.append(th)
            #th.start()
            events = work.execute()
            queue.put((cal, events))

        #for th in threads:
        #    th.join()

        while not queue.empty():
            cal, events = queue.get()
            eventList.extend(self._GetAllEvents(cal, events, end))

        eventList.sort(lambda x, y: cmp(x['s'], y['s']))

        return eventList


    def ListAllCalendars(self):

        accessLen = 0

        for cal in self.allCals:
            length = len(cal['accessRole'])
            if length > accessLen: accessLen = length

        if accessLen < len('Access'): accessLen = len('Access')

        format = ' %0' + str(accessLen) + 's  %s\n'

        PrintMsg(CLR_BRYLW(), format % ('Access', 'Title'))
        PrintMsg(CLR_BRYLW(), format % ('------', '-----'))

        for cal in self.allCals:
            PrintMsg(self._CalendarColor(cal),
                     format % (cal['accessRole'], cal['summary']))


    def TextQuery(self, searchText=''):

        # the empty string would get *ALL* events...
        if searchText == '':
            return

        if self.ignoreStarted:
            start = self.now
        else:
            start = None

        eventList = self._SearchForCalEvents(start, None, searchText)

        self._IterateEvents(self.now, eventList, yearDate=True)


    def AgendaQuery(self, startText='', endText=''):
        if startText == '':
            if self.ignoreStarted:
                start = self.now
            else:
                # convert now to midnight this morning and use for default
                start = self.now.replace(hour=0,
                                         minute=0,
                                         second=0,
                                         microsecond=0)
        else:
            try:
                start = self.dateParser.fromString(startText, not self.ignoreStarted)
            except:
                PrintErrMsg('Error: failed to parse start time\n')
                return

        if endText == '':
            end = (start + timedelta(days=self.agendaLength))
        else:
            try:
                end = self.dateParser.fromString(endText, not self.ignoreStarted)
            except:
                PrintErrMsg('Error: failed to parse end time\n')
                return

        eventList = self._SearchForCalEvents(start, end, None)

        if self.tsv:
            self._tsv(start, eventList)
        else:
            self._IterateEvents(start, eventList, yearDate=False)


    def CalQuery(self, cmd, startText='', count=1):

        if startText == '':
            # convert now to midnight this morning and use for default
            start = self.now.replace(hour=0,
                                     minute=0,
                                     second=0,
                                     microsecond=0)
        else:
            try:
                start = self.dateParser.fromString(startText)
                start = start.replace(hour=0, minute=0, second=0, microsecond=0)
            except:
                PrintErrMsg('Error: failed to parse start time\n')
                return

        # convert start date to the beginning of the week or month
        if cmd == 'calw':
            dayNum = int(start.strftime("%w"))
            if self.calMonday:
                dayNum -= 1
                if dayNum < 0:
                    dayNum = 6
            start = (start - timedelta(days=dayNum))
            end = (start + timedelta(days=(count * 7)))
        else: # cmd == 'calm':
            start = (start - timedelta(days=(start.day - 1)))
            endMonth = (start.month + 1)
            endYear = start.year
            if endMonth == 13:
                endMonth = 1
                endYear += 1
            end = start.replace(month=endMonth, year=endYear)
            daysInMonth = (end - start).days
            offsetDays = int(start.strftime('%w'))
            if self.calMonday:
                offsetDays -= 1
                if offsetDays < 0:
                    offsetDays = 6
            totalDays = (daysInMonth + offsetDays)
            count = (totalDays / 7)
            if totalDays % 7:
                count += 1

        eventList = self._SearchForCalEvents(start, end, None)

        self._GraphEvents(cmd, start, count, eventList)


    def QuickAddEvent(self, eventText, reminder=None):

        if eventText == '':
            return

        if len(self.cals) != 1:
            PrintErrMsg("Must specify a single calendar\n")
            return

        newEvent = self._CalService().events().\
                   quickAdd(calendarId = self.cals[0]['id'],
                            text = eventText).execute()

        if reminder:
            rem = {}
            rem['reminders'] = {'useDefault' : False,
                                'overrides'  : [{'minutes' : reminder,
                                                 'method'  : 'popup'}]}

            newEvent = self._CalService().events().\
                       patch(calendarId = self.cals[0]['id'],
                             eventId = newEvent['id'],
                             body = rem).execute()

        if self.detailUrl:
            hLink = self._ShortenURL(newEvent['htmlLink'])
            PrintMsg(CLR_GRN(), 'New event added: %s\n' % hLink)


    def AddEvent(self, eTitle, eWhere, eStart, eEnd, eDescr, reminder):

        if len(self.cals) != 1:
            PrintErrMsg("Must specify a single calendar\n")
            return

        event = {}
        event['summary'] = unicode(eTitle, locale.getpreferredencoding())
        event['start']   = { 'dateTime' : eStart,
                             'timeZone' : self.cals[0]['timeZone'] }
        event['end']     = { 'dateTime' : eEnd,
                             'timeZone' : self.cals[0]['timeZone'] }
        if eWhere:
            event['location'] = unicode(eWhere, locale.getpreferredencoding())
        if eDescr:
            event['description'] = unicode(eDescr, locale.getpreferredencoding())
        if reminder:
            event['reminders'] = {'useDefault' : False,
                                  'overrides'  : [{'minutes' : reminder,
                                                   'method'  : 'popup'}]}

        newEvent = self._CalService().events().\
                   insert(calendarId = self.cals[0]['id'],
                          body = event).execute()

        if self.detailUrl:
            hLink = self._ShortenURL(newEvent['htmlLink'])
            PrintMsg(CLR_GRN(), 'New event added: %s\n' % hLink)


    def DeleteEvents(self, searchText='', expert=False):

        # the empty string would get *ALL* events...
        if searchText == '':
            return

        eventList = self._SearchForCalEvents(None, None, searchText)

        self.iamaExpert = expert
        self._IterateEvents(self.now, eventList,
                            yearDate=True, work=self._DeleteEvent)


    def EditEvents(self, searchText=''):

        # the empty string would get *ALL* events...
        if searchText == '':
            return

        eventList = self._SearchForCalEvents(None, None, searchText)

        self._IterateEvents(self.now, eventList,
                            yearDate=True, work=self._EditEvent)


    def Remind(self, minutes=10, command=None):

        if command == None:
            command = self.command

        # perform a date query for now + minutes + slip
        start = self.now
        end   = (start + timedelta(minutes=(minutes + 5)))

        eventList = self._SearchForCalEvents(start, end, None)

        message = ''

        for event in eventList:

            # skip this event if it already started
            # XXX maybe add a 2+ minute grace period here...
            if event['s'] < self.now:
                continue

            if self.military:
                tmpTimeStr = event['s'].strftime('%H:%M')
            else:
                tmpTimeStr = \
                    event['s'].strftime('%I:%M').lstrip('0') + \
                    event['s'].strftime('%p').lower()

            message += '%s  %s\n' % \
                       (tmpTimeStr, self._ValidTitle(event).strip())

        if message == '':
            return

        cmd = shlex.split(command)

        for i, a in zip(xrange(len(cmd)), cmd):
            if a == '%s':
                cmd[i] = message

        pid = os.fork()
        if not pid:
            os.execvp(cmd[0], cmd)


    def ImportICS(self, verbose=False, reminder=None, icsFile=None):
        try:
            import vobject
        except:
            PrintErrMsg('Python vobject module not installed!\n')
            sys.exit(1)

        if len(self.cals) != 1:
            PrintErrMsg("Must specify a single calendar\n")
            return

        f = sys.stdin

        if icsFile:
            try:
                f = file(icsFile)
            except Exception, e:
                PrintErrMsg("Error: " + str(e) + "!\n")
                sys.exit(1)

        while True:

            try:
                v = vobject.readComponents(f).next()
            except StopIteration:
                break

            ve = v.vevent
            event = {}

            if hasattr(ve, 'summary'):
                DebugPrint("SUMMARY: %s\n" % ve.summary.value)
                if verbose:
                    print "Event........%s" % ve.summary.value
                event['summary'] = ve.summary.value

            if hasattr(ve, 'location'):
                DebugPrint("LOCATION: %s\n" % ve.location.value)
                if verbose:
                    print "Location.....%s" % ve.location.value
                event['location'] = ve.location.value

            if not hasattr(ve, 'dtstart') or not hasattr(ve, 'dtend'):
                PrintErrMsg("Error: event does not have a dtstart and dtend!\n")
                continue

            DebugPrint("DTSTART: %s\n" % ve.dtstart.value.isoformat())
            DebugPrint("DTEND: %s\n" % ve.dtend.value.isoformat())
            if verbose:
                print "Start........%s" % ve.dtstart.value.isoformat(' ')
                print "End..........%s" % ve.dtend.value.isoformat(' ')
                print "Local Start..%s" % ve.dtstart.value.astimezone(tzlocal())
                print "Local End....%s" % ve.dtend.value.astimezone(tzlocal())

            if hasattr(ve, 'rrule'):

                DebugPrint("RRULE: %s\n" % ve.rrule.value)
                if verbose:
                    print "Recurrence...%s" % ve.rrule.value

                event['recurrence'] = [ "RRULE:" + ve.rrule.value ]

            if hasattr(ve, 'dtstart') and hasattr(ve, 'dtend'):

                start = ve.dtstart.value.isoformat()
                end   = ve.dtend.value.isoformat()

                # XXX
                # Timezone madness! Note that we're using the timezone for the
                # calendar being added to. This is OK if the event is in the
                # same timezone. This needs to be changed to use the timezone
                # from the DTSTART and DTEND values. Problem is, for example,
                # the TZID might be "Pacific Standard Time" and Google expects
                # a timezone string like "America/Los_Angeles". Need to find
                # a way in python to convert to the more specific timezone
                # string.
                # XXX
                # print ve.dtstart.params['X-VOBJ-ORIGINAL-TZID'][0]
                # print self.cals[0]['timeZone']
                # print dir(ve.dtstart.value.tzinfo)
                # print vars(ve.dtstart.value.tzinfo)

                event['start'] = { 'dateTime' : start,
                                   'timeZone' : self.cals[0]['timeZone'] }
                                   #'timeZone' : ve.dtstart.value.tzinfo._tzid }
                event['end']   = { 'dateTime' : end,
                                   'timeZone' : self.cals[0]['timeZone'] }
                                   #'timeZone' : ve.dtend.value.tzinfo._tzid }

                if reminder:
                    event['reminders'] = {'useDefault' : False,
                                          'overrides'  : [{'minutes' : reminder,
                                                           'method'  : 'popup'}]}

            if hasattr(ve, 'description') and ve.description.value.strip():
                descr = ve.description.value.strip()
                DebugPrint("DESCRIPTION: %s\n" % descr)
                if verbose:
                    print "Description:\n%s" % descr
                event['description'] = descr

            if hasattr(ve, 'organizer'):
                DebugPrint("ORGANIZER: %s\n" % ve.organizer.value)

                if ve.organizer.value.startswith("MAILTO:"):
                    email = ve.organizer.value[7:]
                else:
                    email = ve.organizer.value
                if verbose:
                    print "organizer:\n %s" % email
                event['organizer'] = { 'displayName' : ve.organizer.name,
                                       'email'       : email }

            if hasattr(ve, 'attendee_list'):
                DebugPrint("ATTENDEE_LIST : %s\n" % ve.attendee_list)
                if verbose:
                    print "attendees:"
                event['attendees'] = []
                for attendee in ve.attendee_list:
                    if attendee.value.startswith("MAILTO:"):
                        email = attendee.value[7:]
                    else:
                        email = attendee.value
                    if verbose:
                        print " %s" % email

                    event['attendees'].append({ 'displayName' : attendee.name,
                                                'email'       : email })

            if not verbose:
                newEvent = self._CalService().events().\
                           insert(calendarId = self.cals[0]['id'],
                                  body = event).execute()
                continue

            #dprint(event)
            PrintMsg(CLR_MAG(), "\n[S]kip [i]mport [q]uit: ")
            val = raw_input()
            if not val or val.lower() == 's':
                continue
            if val.lower() == 'i':
                newEvent = self._CalService().events().\
                           insert(calendarId = self.cals[0]['id'],
                                  body = event).execute()
                hLink = self._ShortenURL(newEvent['htmlLink'])
                PrintMsg(CLR_GRN(), 'New event added: %s\n' % hLink)
            elif val.lower() == 'q':
                sys.exit(0)
            else:
                PrintErrMsg('Error: invalid input\n')
                sys.exit(1)

def GetColor(value):

    colors = { 'default'       : CLR_NRM(),
               'black'         : CLR_BLK(),
               'brightblack'   : CLR_BRBLK(),
               'red'           : CLR_RED(),
               'brightred'     : CLR_BRRED(),
               'green'         : CLR_GRN(),
               'brightgreen'   : CLR_BRGRN(),
               'yellow'        : CLR_YLW(),
               'brightyellow'  : CLR_BRYLW(),
               'blue'          : CLR_BLU(),
               'brightblue'    : CLR_BRBLU(),
               'magenta'       : CLR_MAG(),
               'brightmagenta' : CLR_BRMAG(),
               'cyan'          : CLR_CYN(),
               'brightcyan'    : CLR_BRCYN(),
               'white'         : CLR_WHT(),
               'brightwhite'   : CLR_BRWHT(),
               None            : CLR_NRM() }

    if value in colors:
        return colors[value]
    else:
        return None

def GetCalColors(calNames):
    calColors = {}
    for calName in calNames:
        calNameParts = calName.split("#")
        calNameSimple = calNameParts[0]
        calColor = calColors.get(calNameSimple)
        if len(calNameParts) > 0:
            calColorRaw = calNameParts[-1]
            calColorNew = GetColor(calColorRaw)
            if calColorNew is not None:
                calColor = calColorNew
        calColors[calNameSimple] = calColor
    return calColors


FLAGS = gflags.FLAGS
# allow mixing of commands and options
FLAGS.UseGnuGetOpt()

gflags.DEFINE_bool("help", None, "Show this help")
gflags.DEFINE_bool("helpshort", None, "Show command help only")
gflags.DEFINE_bool("version", False, "Show the version and exit")
gflags.DEFINE_multistring("calendar", None, "Which calendars to use", short_name="c")
gflags.DEFINE_bool("military", False, "Use 24 hour display")

# Single --detail that allows you to specify what parts you want
gflags.DEFINE_multistring("details", None, "Which parts to display, can be:"
                          "'all', 'calendar', 'location', 'length', 'reminders',"
                          "'descr', 'longurl', 'shorturl'")
# old style flags for backwards compatibility
gflags.DEFINE_bool("detail_all", False, "Display all details")
gflags.DEFINE_bool("detail_calendar", False, "Display calendar name")
gflags.DEFINE_bool("detail_location", False, "Display event location")
gflags.DEFINE_bool("detail_length", False, "Display length of event")
gflags.DEFINE_bool("detail_reminders", False, "Display reminders")
gflags.DEFINE_bool("detail_description", False, "Display description")
gflags.DEFINE_integer("detail_description_width", 80, "Set description width")
gflags.DEFINE_enum("detail_url", None, ["long", "short"], "Set URL output")

gflags.DEFINE_bool("tsv", False, "Use Tab Seperated Value output")
gflags.DEFINE_bool("ignore_started", False, "Ignore events that have started")
gflags.DEFINE_integer("width", 10, "Set output width", short_name="w")
gflags.DEFINE_bool("monday", False, "Start the week on Monday")
gflags.DEFINE_bool("color", True, "Enable/Disable all color output")
gflags.DEFINE_bool("lineart", True, "Enable/Disable line art")
gflags.DEFINE_bool("conky", False, "Use Conky color codes")
gflags.DEFINE_string("color_owner", None, "Color for owned calendars")
gflags.DEFINE_string("color_writer", None, "Color for writable calendars")
gflags.DEFINE_string("color_reader", None, "Color for read-only calendars")
gflags.DEFINE_string("color_freebusy", None, "Color for free/busy calendars")
gflags.DEFINE_string("color_date", None, "Color for the date")
gflags.DEFINE_string("color_now_marker", None, "Color for the now marker")
gflags.DEFINE_string("color_border", None, "Color of line borders")
gflags.DEFINE_string("locale", None, "System locale")

gflags.DEFINE_integer("reminder", None, "Reminder minutes")
gflags.DEFINE_string("title", None, "Event title")
gflags.DEFINE_string("where", None, "Event location")
gflags.DEFINE_string("when", None, "Event time")
gflags.DEFINE_integer("duration", None, "Event duration")
gflags.DEFINE_string("description", None, "Event description")
gflags.DEFINE_bool("prompt", True, "Prompt for missing data when adding events")

gflags.DEFINE_bool("iamaexpert", False, "Probably not")
gflags.DEFINE_bool("refresh", False, "Delete and refresh cached data")
gflags.DEFINE_bool("cache", True, "Execute command without using cache")

gflags.DEFINE_bool("verbose", False, "Be verbose on imports", short_name="v")

gflags.RegisterValidator("details",
                        lambda value: value in [None, "all", "calendar",
                           "location", "length", "reminders", "descr",
                           "longurl", "shorturl"])
gflags.RegisterValidator("color_owner",
                         lambda value: GetColor(value) != None)
gflags.RegisterValidator("color_writer",
                         lambda value: GetColor(value) != None)
gflags.RegisterValidator("color_reader",
                         lambda value: GetColor(value) != None)
gflags.RegisterValidator("color_freebusy",
                         lambda value: GetColor(value) != None)
gflags.RegisterValidator("color_date",
                         lambda value: GetColor(value) != None)
gflags.RegisterValidator("color_now_marker",
                         lambda value: GetColor(value) != None)
gflags.RegisterValidator("color_border",
                         lambda value: GetColor(value) != None)

gflags.ADOPT_module_key_flags(gflags)

def BowChickaWowWow():
    try:
        argv = sys.argv
        if os.path.exists(os.path.expanduser('~/.gcalclirc')):
            argv = [argv[0], "--flagfile=~/.gcalclirc"] + argv[1:]
        args = FLAGS(argv)
    except gflags.FlagsError, e:
        PrintErrMsg(str(e))
        Usage(True)
        sys.exit(1)

    if FLAGS.version:
        Version()

    if FLAGS.help:
        Usage(True)
        sys.exit()

    if FLAGS.helpshort:
        Usage()
        sys.exit()

    if not FLAGS.color:
        CLR.useColor = False

    if not FLAGS.lineart:
        ART.useArt = False

    if FLAGS.conky:
        SetConkyColors()

    if FLAGS.locale:
        try:
            locale.setlocale(locale.LC_ALL, FLAGS.locale)
        except Exception, e:
            PrintErrMsg("Error: " + str(e) + "!\n" +
                        "Check supported locales of your system.\n")
            sys.exit(1)


    # pop executable off the stack
    args = args[1:]
    if len(args) == 0:
        PrintErrMsg('Error: no command\n')
        sys.exit(1)

    # No sense instaniating gcalcli for nothing
    if not args[0] in ['list', 'search', 'agenda', 'calw', 'calm', 'quick',
        'add', 'delete', 'edit', 'remind', 'import', 'help']:
        PrintErrMsg('Error: %s is an invalid command' % args[0])
        sys.exit(1)

    # all other commands require gcalcli be brought up
    if args[0] == 'help':
        Usage()
        sys.exit(0)

    calNames = []
    calNameColors = []
    if FLAGS.calendar:
        calColors = GetCalColors(FLAGS.calendar)
        calNamesFiltered = []
        for calName in FLAGS.calendar:
            calNameSimple = calName.split("#")[0]
            calNamesFiltered.append(calNameSimple)
            calNameColors.append(calColors[calNameSimple])
        calNames = calNamesFiltered

<<<<<<< HEAD
    if 'all' in FLAGS.details or FLAGS.detail_all:
        if not FLAGS['details_calendar'].present: FLAGS['details_calendar'] = True
        if not FLAGS['details_location'].present: FLAGS['details_location'] = True
        if not FLAGS['details_length'].present: FLAGS['details_length'] = True
        if not FLAGS['details_reminders'].present: FLAGS['details_reminders'] = True
        if not FLAGS['details_description'].present: FLAGS['details_description'] = True
        if not FLAGS['details_url'].present: FLAGS['details_url'] = "long"
    else:
        if 'calendar' in FLAGS.details:
            FLAGS['details_calendar'] = True
        if 'location' in FLAGS.details:
            FLAGS['details_location'] = True
        if 'length' in FLAGS.details:
            FLAGS['details_length'] = True
        if 'reminders' in FLAGS.details:
            FLAGS['details_reminders'] = True
        if 'description' in FLAGS.details:
            FLAGS['details_description'] = True
        if 'longurl' in FLAGS.details:
            FLAGS['details_url'] = 'long'
        elif 'shorturl' in FLAGS.details:
            FLAGS['details_url'] = 'short'
=======
    if FLAGS.get('detail-all', None):
        if not FLAGS['detail-calendar'].present: FLAGS['detail-calendar'].value = True
        if not FLAGS['detail-location'].present: FLAGS['detail-location'].value = True
        if not FLAGS['detail-length'].present: FLAGS['detail-length'].value = True
        if not FLAGS['detail-reminders'].present: FLAGS['detail-reminders'].value = True
        if not FLAGS['detail-descr'].present: FLAGS['detail-descr'].value = True
        if not FLAGS['detail-url'].present: FLAGS['detail-url'].value = "long"
>>>>>>> cc3a8d7b

    gcal = gcalcli(calNames=calNames,
                   calNameColors=calNameColors,
                   military=FLAGS.military,
                   detailCalendar=FLAGS.detail_calendar,
                   detailLocation=FLAGS.detail_location,
                   detailLength=FLAGS.detail_length,
                   detailReminders=FLAGS.detail_reminders,
                   detailDescr=FLAGS.detail_description,
                   detailDescrWidth=FLAGS.detail_description_width,
                   detailUrl=FLAGS.detail_url,
                   ignoreStarted=FLAGS.ignore_started,
                   calWidth=FLAGS.width,
                   calMonday=FLAGS.monday,
                   calOwnerColor=GetColor(FLAGS.color_owner),
                   calWriterColor=GetColor(FLAGS.color_write),
                   calReaderColor=GetColor(FLAGS.color_reader),
                   calFreeBusyColor=GetColor(FLAGS.color_freebusy),
                   dateColor=GetColor(FLAGS.color_date),
                   nowMarkerColor=GetColor(FLAGS.color_now_marker),
                   borderColor=GetColor(FLAGS.color_border),
                   tsv=FLAGS.tsv,
                   refreshCache=FLAGS.refresh,
                   useCache=FLAGS.cache
                   )

    if args[0] == 'list':
        gcal.ListAllCalendars()

    elif args[0] == 'search':
        if len(args) != 2:
            PrintErrMsg('Error: invalid search string\n')
            sys.exit(1)

        # allow unicode strings for input
        gcal.TextQuery(unicode(args[1], locale.getpreferredencoding()))

        sys.stdout.write('\n')

    elif args[0] == 'agenda':
        if len(args) == 3: # start and end
            gcal.AgendaQuery(startText=args[1], endText=args[2])
        elif len(args) == 2: # start
            gcal.AgendaQuery(startText=args[1])
        elif len(args) == 1: # defaults
            gcal.AgendaQuery()
        else:
            PrintErrMsg('Error: invalid agenda arguments\n')
            sys.exit(1)

        if not FLAGS.tsv:
            sys.stdout.write('\n')

    elif args[0] == 'calw':
        if not FLAGS.width:
            PrintErrMsg('Error: invalid width, don\'t be an idiot!\n')
            sys.exit(1)

        if len(args) >= 2:
            try:
                count = int(args[1])
            except:
                PrintErrMsg('Error: invalid calw arguments\n')
                sys.exit(1)

        if len(args) == 3: # weeks and start
            gcal.CalQuery(args[0], count=int(args[1]), startText=args[2])
        elif len(args) == 2: # weeks
            gcal.CalQuery(args[0], count=int(args[1]))
        elif len(args) == 1: # defaults
            gcal.CalQuery(args[0])
        else:
            PrintErrMsg('Error: invalid calw arguments\n')
            sys.exit(1)

        sys.stdout.write('\n')

    elif args[0] == 'calm':
        if not FLAGS.width:
            PrintErrMsg('Error: invalid width, don\'t be an idiot!\n')
            sys.exit(1)

        if len(args) == 2: # start
            gcal.CalQuery(args[0], startText=args[1])
        elif len(args) == 1: # defaults
            gcal.CalQuery(args[0])
        else:
            PrintErrMsg('Error: invalid calm arguments\n')
            sys.exit(1)

        sys.stdout.write('\n')

    elif args[0] == 'quick':
        if len(args) != 2:
            PrintErrMsg('Error: invalid event text\n')
            sys.exit(1)

        # allow unicode strings for input
        gcal.QuickAddEvent(unicode(args[1], locale.getpreferredencoding()),
                           reminder=FLAGS.reminder)

    elif (args[0] == 'add'):
        if FLAGS.title == None and FLAGS.prompt:
            PrintMsg(CLR_MAG(), "Title: ")
            FLAGS['title'] = raw_input()
        if FLAGS.where == None and FLAGS.prompt:
            PrintMsg(CLR_MAG(), "Location: ")
            FLAGS['where'] = raw_input()
        if FLAGS.when == None and FLAGS.prompt:
            PrintMsg(CLR_MAG(), "When: ")
            FLAGS['when'] = raw_input()
        if FLAGS.duration == None and FLAGS.prompt:
            PrintMsg(CLR_MAG(), "Duration (mins): ")
            FLAGS['duration'] = raw_input()
        if FLAGS.descr == None and FLAGS.prompt:
            PrintMsg(CLR_MAG(), "Description: ")
            FLAGS['descr'] = raw_input()
        if FLAGS.reminder == None and FLAGS.prompt:
            PrintMsg(CLR_MAG(), "Reminder (mins): ")
            FLAGS['reminder'] = raw_input()

        # calculate "when" time:
        eStart, eEnd = GetTimeFromStr(FLAGS.when, FLAGS.duration)

        gcal.AddEvent(FLAGS.title, FLAGS.where, eStart, eEnd, FLAGS.descr, FLAGS.reminder)

    elif args[0] == 'delete':
        if len(args) != 2:
            PrintErrMsg('Error: invalid search string\n')
            sys.exit(1)

        # allow unicode strings for input
        gcal.DeleteEvents(unicode(args[1], locale.getpreferredencoding()),
                          FLAGS.iamaexpert)

        sys.stdout.write('\n')

    elif args[0] == 'edit':
        if len(args) != 2:
            PrintErrMsg('Error: invalid search string\n')
            sys.exit(1)

        # allow unicode strings for input
        gcal.EditEvents(unicode(args[1], locale.getpreferredencoding()))

        sys.stdout.write('\n')

    elif args[0] == 'remind':
        if len(args) == 3: # minutes and command
            gcal.Remind(int(args[1]), args[2])
        elif len(args) == 2: # minutes
            gcal.Remind(int(args[1]))
        elif len(args) == 1: # defaults
            gcal.Remind()
        else:
            PrintErrMsg('Error: invalid remind arguments\n')
            sys.exit(1)

    elif args[0] == 'import':
        if len(args) == 0: # stdin
            gcal.ImportICS(FLAGS.verbose, FLAGS.reminder)
        elif len(args) == 1: # ics file
            gcal.ImportICS(FLAGS.verbose, FLAGS.reminder, args[0])
        else:
            PrintErrMsg('Error: invalid import arguments\n')
            sys.exit(1)

def SIGINT_handler(signum, frame):
    PrintErrMsg('Signal caught, bye!\n')
    sys.exit(1)

signal.signal(signal.SIGINT, SIGINT_handler)

if __name__ == '__main__':
    BowChickaWowWow()
<|MERGE_RESOLUTION|>--- conflicted
+++ resolved
@@ -1999,38 +1999,28 @@
             calNameColors.append(calColors[calNameSimple])
         calNames = calNamesFiltered
 
-<<<<<<< HEAD
     if 'all' in FLAGS.details or FLAGS.detail_all:
-        if not FLAGS['details_calendar'].present: FLAGS['details_calendar'] = True
-        if not FLAGS['details_location'].present: FLAGS['details_location'] = True
-        if not FLAGS['details_length'].present: FLAGS['details_length'] = True
-        if not FLAGS['details_reminders'].present: FLAGS['details_reminders'] = True
-        if not FLAGS['details_description'].present: FLAGS['details_description'] = True
-        if not FLAGS['details_url'].present: FLAGS['details_url'] = "long"
+        if not FLAGS['detail_calendar'].present: FLAGS['detail_calendar'].value = True
+        if not FLAGS['detail_location'].present: FLAGS['detail_location'].value = True
+        if not FLAGS['detail_length'].present: FLAGS['detail_length'].value = True
+        if not FLAGS['detail_reminders'].present: FLAGS['detail_reminders'].value = True
+        if not FLAGS['detail_descr'].present: FLAGS['detail_descr'].value = True
+        if not FLAGS['detail_url'].present: FLAGS['detail_url'].value = "long"
     else:
         if 'calendar' in FLAGS.details:
-            FLAGS['details_calendar'] = True
+            FLAGS['details_calendar'].value = True
         if 'location' in FLAGS.details:
-            FLAGS['details_location'] = True
+            FLAGS['details_location'].value = True
         if 'length' in FLAGS.details:
-            FLAGS['details_length'] = True
+            FLAGS['details_length'].value = True
         if 'reminders' in FLAGS.details:
-            FLAGS['details_reminders'] = True
+            FLAGS['details_reminders'].value = True
         if 'description' in FLAGS.details:
-            FLAGS['details_description'] = True
+            FLAGS['details_description'].value = True
         if 'longurl' in FLAGS.details:
-            FLAGS['details_url'] = 'long'
+            FLAGS['details_url'].value = 'long'
         elif 'shorturl' in FLAGS.details:
-            FLAGS['details_url'] = 'short'
-=======
-    if FLAGS.get('detail-all', None):
-        if not FLAGS['detail-calendar'].present: FLAGS['detail-calendar'].value = True
-        if not FLAGS['detail-location'].present: FLAGS['detail-location'].value = True
-        if not FLAGS['detail-length'].present: FLAGS['detail-length'].value = True
-        if not FLAGS['detail-reminders'].present: FLAGS['detail-reminders'].value = True
-        if not FLAGS['detail-descr'].present: FLAGS['detail-descr'].value = True
-        if not FLAGS['detail-url'].present: FLAGS['detail-url'].value = "long"
->>>>>>> cc3a8d7b
+            FLAGS['details_url'].value = 'short'
 
     gcal = gcalcli(calNames=calNames,
                    calNameColors=calNameColors,
