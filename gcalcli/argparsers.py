from __future__ import absolute_import
import argparse
import gcalcli
from gcalcli import utils
from gcalcli.decorators import parser_allow_deprecated
from gcalcli.printer import valid_color_name
from oauth2client import tools
import copy as _copy

DETAILS = ['all', 'calendar', 'location', 'length', 'reminders', 'description',
           'longurl', 'shorturl', 'url', 'attendees', 'email', 'attachments']

BOOL_DETAILS = ['calendar', 'location', 'length', 'reminders', 'description',
                'attendees', 'email', 'attachments']

PROGRAM_OPTIONS = {
        "--client-id": {'default': gcalcli.__API_CLIENT_ID__,
                        'type': str,
                        'help': "API client_id"},
        "--client-secret": {'default': gcalcli.__API_CLIENT_SECRET__,
                            'type': str,
                            'help': "API client_secret"},
        "--config-folder": {'default': None, 'type': str,
                            'help': "Optional directory to load/store all " +
                                    "configuration information"},
        "--noincluderc": {'action': "store_false",
                          'dest': "includeRc",
                          'help': "Whether to include ~/.gcalclirc when " +
                                  "using configFolder"},
        "--calendar": {'default': [], 'type': str, 'action': "append",
                       'help': "Which calendars to use"},
        "--default-calendar": {'default': [], 'type': str, 'action': "append",
                               'help': "Optional default calendar to use if " +
                                       "no --calendar options are given"},
        "--locale": {'default': '', 'type': str, 'help': "System locale"},
        "--refresh": {'action': "store_true", 'dest': "refresh_cache",
                      'default': False,
                      'help': "Delete and refresh cached data"},
        "--nocache": {'action': "store_false", 'dest': "use_cache",
                      'default': True,
                      'help': "Execute command without using cache"},
        "--conky": {'action': "store_true", 'default': False,
                    'help': "Use Conky color codes"},
        "--nocolor": {'action': "store_false", 'default': True,
                      'dest': "color",
                      'help': "Enable/Disable all color output"},
        "--lineart": {'default': "fancy",
                      'choices': ["fancy", "unicode", "ascii"],
                      'help': "Choose line art style for calendars: " +
                              "\"fancy\": for VTcodes, \"unicode\" for " +
                              "Unicode box drawing characters, \"ascii\" " +
                              "for old-school plusses, hyphens and pipes."}
        }


class DetailsAction(argparse._AppendAction):

    def __call__(self, parser, namespace, value, option_string=None):
        details = _copy.copy(getattr(namespace, self.dest, {}))

        if value == 'all':
            details = {d: True for d in BOOL_DETAILS}
        elif value in BOOL_DETAILS:
            details[value] = True
        elif value in ['shorturl', 'url']:
            details['url'] = 'short'
        elif value == 'longurl':
            details['url'] = 'long'

        setattr(namespace, self.dest, details)


def validwidth(value):
    ival = int(value)
    if ival < 10:
        raise argparse.ArgumentTypeError("Width must be a number >= 10")
    return ival


def validreminder(value):
    if not utils.parse_reminder(value):
        raise argparse.ArgumentTypeError(
                "Not a valid reminder string: %s" % value)
    else:
        return value


def get_details_parser():
    details_parser = argparse.ArgumentParser(add_help=False)
    details_parser.add_argument(
            "--details", default={}, action=DetailsAction,
            choices=DETAILS,
            help="Which parts to display, can be: " + ", ".join(DETAILS))
    return details_parser


def get_output_parser(parents=[]):
    output_parser = argparse.ArgumentParser(add_help=False, parents=parents)
    output_parser.add_argument(
            "--tsv", action="store_true", dest="tsv", default=False,
            help="Use Tab Separated Value output")
    output_parser.add_argument(
            "--nostarted", action="store_true", dest="ignore_started",
            default=False, help="Hide events that have started")
    output_parser.add_argument(
            "--nodeclined", action="store_true", dest="ignore_declined",
            default=False, help="Hide events that have been declined")
    output_parser.add_argument(
            "--width", "-w", default=10, dest='cal_width', type=validwidth,
            help="Set output width")
    output_parser.add_argument(
            "--military", action="store_true", default=False,
            help="Use 24 hour display")
    output_parser.add_argument(
            "--override-color", action="store_true", default=False,
            help="Use overridden color for event")
    return output_parser


@parser_allow_deprecated(name='color')
def get_color_parser():
    color_parser = argparse.ArgumentParser(add_help=False)
<<<<<<< HEAD
    color_parser.add_argument(
            "--color-owner", default="cyan", type=valid_color_name,
            help="Color for owned calendars")
    color_parser.add_argument(
            "--color-writer", default="green", type=valid_color_name,
            help="Color for writable calendars")
    color_parser.add_argument(
            "--color-reader", default="magenta", type=valid_color_name,
            help="Color for read-only calendars")
    color_parser.add_argument(
            "--color-freebusy", default="default", type=valid_color_name,
            help="Color for free/busy calendars")
    color_parser.add_argument(
            "--color-date", default="yellow", type=valid_color_name,
            help="Color for the date")
    color_parser.add_argument(
            "--color-now-marker", default="brightred", type=valid_color_name,
            help="Color for the now marker")
    color_parser.add_argument(
            "--color-border", default="white", type=valid_color_name,
            help="Color of line borders")
    color_parser.add_argument(
            "--color-title", default="brightyellow", type=valid_color_name,
            help="Color of the agenda column titles")
=======

    COLOR_PARSER_OPTIONS = [
        ("owner", "cyan", "Color for owned calendars"),
        ("writer", "cyan", "Color for writeable calendars"),
        ("reader", "magenta", "Color for read-only calendars"),
        ("freebusy", "default", "Color for free/busy calendars"),
        ("date", "yellow", "Color for the date"),
        ("now-marker", "brightred", "Color for the now marker"),
        ("border", "white", "Color of line borders"),
        ("title", "brightyellow", "Color of the agenda column titles"),
    ]

    for arg, color, msg in COLOR_PARSER_OPTIONS:
        arg = "--color-" + arg
        color_parser.add_argument(
            arg, default=color, type=valid_color_name, help=msg
        )
    # deprecations / feb 4, 2019
    for arg, color, msg in COLOR_PARSER_OPTIONS:
        arg = "--color_" + arg
        color_parser.add_argument(
            arg, default=color, type=valid_color_name, help=argparse.SUPPRESS
        )

>>>>>>> 6ce2d5ec
    return color_parser


@parser_allow_deprecated(name='remind')
def get_remind_parser():
    remind_parser = argparse.ArgumentParser(add_help=False)
    remind_parser.add_argument(
            "--reminder", default=[], type=validreminder, dest="reminders",
            action="append",
            help="Reminders in the form 'TIME METH' or 'TIME'.  TIME "
            "is a number which may be followed by an optional "
            "'w', 'd', 'h', or 'm' (meaning weeks, days, hours, "
            "minutes) and default to minutes.  METH is a string "
            "'popup', 'email', or 'sms' and defaults to popup.")
    remind_parser.add_argument(
            "--default-reminders", action="store_true",
            dest="default_reminders", default=False,
            help="If no --reminder is given, use the defaults.  If this is "
            "false, do not create any reminders.")
    # deprecations / feb 4, 2019
    remind_parser.add_argument(
            "--default_reminders", action="store_true",
            dest="default_reminders", default=False, help=argparse.SUPPRESS)
    return remind_parser


def get_cal_query_parser():
    cal_query_parser = argparse.ArgumentParser(add_help=False)
    cal_query_parser.add_argument("start", type=str, nargs="?")
    cal_query_parser.add_argument(
            "--monday", action="store_true", dest='cal_monday', default=False,
            help="Start the week on Monday")
    cal_query_parser.add_argument(
            "--noweekend", action="store_false", dest='cal_weekend',
            default=True,  help="Hide Saturday and Sunday")
    return cal_query_parser


def get_start_end_parser():
    se_parser = argparse.ArgumentParser(add_help=False)
    se_parser.add_argument("start", type=utils.get_time_from_str, nargs="?")
    se_parser.add_argument("end", type=utils.get_time_from_str, nargs="?")
    return se_parser


def get_search_parser():
    # requires search text, optional start and end filters
    search_parser = argparse.ArgumentParser(add_help=False)
    search_parser.add_argument("text", nargs=1, type=utils._u)
    search_parser.add_argument(
            "start", type=utils.get_time_from_str, nargs="?")
    search_parser.add_argument("end", type=utils.get_time_from_str, nargs="?")
    return search_parser


def handle_unparsed(unparsed, namespace):
    # Attempt a reparse against the program options.
    # Provides some robustness for misplaced global options

    # make a new parser with only the global opts
    parser = argparse.ArgumentParser()
    for option, definition in PROGRAM_OPTIONS.items():
        parser.add_argument(option, **definition)

    return parser.parse_args(unparsed, namespace=namespace)


@parser_allow_deprecated(name='program')
def get_argument_parser():
    parser = argparse.ArgumentParser(
            description='Google Calendar Command Line Interface',
            formatter_class=argparse.ArgumentDefaultsHelpFormatter,
            fromfile_prefix_chars="@",
            parents=[tools.argparser])

    parser.add_argument(
            "--version", action="version", version="%%(prog)s %s (%s)" %
            (gcalcli.__version__, gcalcli.__author__))

    # Program level options
    for option, definition in PROGRAM_OPTIONS.items():
        parser.add_argument(option, **definition)

    # parent parser types used for subcommands
    details_parser = get_details_parser()
    color_parser = get_color_parser()

    # Output parser should imply color parser
    output_parser = get_output_parser(parents=[color_parser])

    remind_parser = get_remind_parser()
    cal_query_parser = get_cal_query_parser()

    # parsed start and end times
    start_end_parser = get_start_end_parser()

    # tacks on search text
    search_parser = get_search_parser()

    sub = parser.add_subparsers(
            help="Invoking a subcommand with --help prints subcommand usage.",
            dest="command")
    sub.required = True

    sub.add_parser(
            "list", parents=[color_parser], help="list available calendars",
            description="List available calendars.")

    sub.add_parser(
            "search", parents=[details_parser, output_parser, search_parser],
            help="search for events within an optional time period",
            description="Provides case insenstive search for calendar events.")
    sub.add_parser(
            "edit", parents=[details_parser, output_parser, search_parser],
            help="edit calendar events",
            description="Case insensitive search for items to find and edit "
            "interactively.")

    delete = sub.add_parser(
            "delete", parents=[output_parser, search_parser],
            help="delete events from the calendar",
            description="Case insensitive search for items to delete "
            "interactively.")
    delete.add_argument(
            "--iamaexpert", action="store_true", help="Probably not")

    sub.add_parser(
            "agenda",
            parents=[details_parser, output_parser, start_end_parser],
            help="get an agenda for a time period",
            description="Get an agenda for a time period.")

    calw = sub.add_parser(
            "calw", parents=[details_parser, output_parser, cal_query_parser],
            help="get a week-based agenda in calendar format",
            description="Get a week-based agenda in calendar format.")
    calw.add_argument("weeks", type=int, default=1, nargs="?")

    sub.add_parser(
            "calm", parents=[details_parser, output_parser, cal_query_parser],
            help="get a month agenda in calendar format",
            description="Get a month agenda in calendar format.")

    quick = sub.add_parser(
            "quick", parents=[details_parser, remind_parser],
            help="quick-add an event to a calendar",
            description="`quick-add' an event to a calendar. A single "
            "--calendar must be specified.")
    quick.add_argument("text")

    add = sub.add_parser(
            "add", parents=[details_parser, remind_parser],
            help="add a detailed event to the calendar",
            description="Add an event to the calendar. Some or all metadata "
            "can be passed as options (see optional arguments).  If "
            "incomplete, will drop to an interactive prompt requesting "
            "remaining data.")
    add.add_argument(
            "--color",
            dest="event_color",
            default=None, type=str,
            help="Color of event in browser (overrides default). Choose "
                 "from lavender, sage, grape, flamingo, banana, tangerine, "
                 "peacock, graphite, blueberry, basil, tomato."
    )
    add.add_argument("--title", default=None, type=str, help="Event title")
    add.add_argument(
            "--who", default=[], type=str, action="append", help="Event title")
    add.add_argument("--where", default=None, type=str, help="Event location")
    add.add_argument("--when", default=None, type=str, help="Event time")
    add.add_argument(
            "--duration", default=None, type=int,
            help="Event duration in minutes or days if --allday is given.")
    add.add_argument(
            "--description", default=None, type=str, help="Event description")
    add.add_argument(
            "--allday", action="store_true", dest="allday", default=False,
            help="If --allday is given, the event will be an all-day event "
            "(possibly multi-day if --duration is greater than 1). The "
            "time part of the --when will be ignored.")
    add.add_argument(
            "--noprompt", action="store_false", dest="prompt", default=True,
            help="Don't prompt for missing data when adding events")

    _import = sub.add_parser(
            "import", parents=[remind_parser],
            help="import an ics/vcal file to a calendar",
            description="Import from an ics/vcal file; a single --calendar "
            "must be specified.  Reads from stdin when no file argument is "
            "provided.")
    _import.add_argument(
            "file", type=argparse.FileType('r'), nargs="?", default=None)
    _import.add_argument(
            "--verbose", "-v", action="count", help="Be verbose on imports")
    _import.add_argument(
            "--dump", "-d", action="store_true",
            help="Print events and don't import")

    default_cmd = "notify-send -u critical -i appointment-soon -a gcalcli %s"
    remind = sub.add_parser(
            "remind",
            help="execute command if event occurs within <mins> time",
            description="Execute <cmd> if event occurs within <mins>; the %s "
            "in <command> is replaced with event start time and title text."
            "default command: '" + default_cmd + "'")
    remind.add_argument("minutes", nargs="?", type=int, default=10)
    remind.add_argument("cmd", nargs="?", type=str, default=default_cmd)

    # TODO DEPRECATION
    remind.add_argument(
            "--use_reminders", action="store_true",
            help="Honor the remind time when running remind command")

    return parser<|MERGE_RESOLUTION|>--- conflicted
+++ resolved
@@ -120,32 +120,6 @@
 @parser_allow_deprecated(name='color')
 def get_color_parser():
     color_parser = argparse.ArgumentParser(add_help=False)
-<<<<<<< HEAD
-    color_parser.add_argument(
-            "--color-owner", default="cyan", type=valid_color_name,
-            help="Color for owned calendars")
-    color_parser.add_argument(
-            "--color-writer", default="green", type=valid_color_name,
-            help="Color for writable calendars")
-    color_parser.add_argument(
-            "--color-reader", default="magenta", type=valid_color_name,
-            help="Color for read-only calendars")
-    color_parser.add_argument(
-            "--color-freebusy", default="default", type=valid_color_name,
-            help="Color for free/busy calendars")
-    color_parser.add_argument(
-            "--color-date", default="yellow", type=valid_color_name,
-            help="Color for the date")
-    color_parser.add_argument(
-            "--color-now-marker", default="brightred", type=valid_color_name,
-            help="Color for the now marker")
-    color_parser.add_argument(
-            "--color-border", default="white", type=valid_color_name,
-            help="Color of line borders")
-    color_parser.add_argument(
-            "--color-title", default="brightyellow", type=valid_color_name,
-            help="Color of the agenda column titles")
-=======
 
     COLOR_PARSER_OPTIONS = [
         ("owner", "cyan", "Color for owned calendars"),
@@ -170,7 +144,6 @@
             arg, default=color, type=valid_color_name, help=argparse.SUPPRESS
         )
 
->>>>>>> 6ce2d5ec
     return color_parser
 
 
