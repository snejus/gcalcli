from __future__ import absolute_import

import argparse
import copy as _copy
import datetime
import locale
from shutil import get_terminal_size
import sys

import gcalcli

from . import utils
from .deprecations import DeprecatedStoreTrue, parser_allow_deprecated
from .details import DETAILS
from .printer import valid_color_name

PROGRAM_OPTIONS = {
        '--client-id': {'default': gcalcli.__API_CLIENT_ID__,
                        'type': str,
                        'help': 'API client_id'},
        '--client-secret': {'default': gcalcli.__API_CLIENT_SECRET__,
                            'type': str,
                            'help': 'API client_secret'},
        '--config-folder': {'default': None, 'type': str,
                            'help': 'Optional directory to load/store all ' +
                                    'configuration information'},
        '--noincluderc': {'action': 'store_false',
                          'dest': 'includeRc',
                          'help': 'Whether to include ~/.gcalclirc when ' +
                                  'using configFolder'},
        '--calendar': {'default': [], 'type': str, 'action': 'append',
                       'help': 'Which calendars to use'},
        '--default-calendar': {'default': [], 'type': str, 'action': 'append',
                               'dest': 'defaultCalendar',
                               'help': 'Optional default calendar to use if ' +
                                       'no --calendar options are given'},
        '--locale': {'default': '', 'type': str, 'help': 'System locale'},
        '--refresh': {'action': 'store_true', 'dest': 'refresh_cache',
                      'default': False,
                      'help': 'Delete and refresh cached data'},
        '--nocache': {'action': 'store_false', 'dest': 'use_cache',
                      'default': True,
                      'help': 'Execute command without using cache'},
        '--conky': {'action': 'store_true', 'default': False,
                    'help': 'Use Conky color codes'},
        '--nocolor': {'action': 'store_false', 'default': True,
                      'dest': 'color',
                      'help': 'Enable/Disable all color output'},
        '--lineart': {'default': 'fancy',
                      'choices': ['fancy', 'unicode', 'ascii'],
                      'help': 'Choose line art style for calendars: ' +
                              '"fancy": for VTcodes, "unicode" for ' +
                              'Unicode box drawing characters, "ascii" ' +
                              'for old-school plusses, hyphens and pipes.'},
        }


class DetailsAction(argparse._AppendAction):

    def __call__(self, parser, namespace, value, option_string=None):
        details = _copy.copy(getattr(namespace, self.dest, {}))

        if value == 'all':
            details.update({d: True for d in DETAILS})
        else:
            details[value] = True

        setattr(namespace, self.dest, details)


def validwidth(value):
    ival = int(value)
    if ival < 10:
        raise argparse.ArgumentTypeError('Width must be a number >= 10')
    return ival


def validreminder(value):
    if not utils.parse_reminder(value):
        raise argparse.ArgumentTypeError(
                'Not a valid reminder string: %s' % value)
    else:
        return value


def get_details_parser():
    details_parser = argparse.ArgumentParser(add_help=False)
    details_parser.add_argument(
            '--details', default={}, action=DetailsAction,
            choices=DETAILS + ['all'],
            help='Which parts to display, can be: ' + ', '.join(DETAILS))
    return details_parser


def locale_has_24_hours():
    t = datetime.time(20)
    try:
        formatted = t.strftime(locale.nl_langinfo(locale.T_FMT))
        return '20' in formatted
    except AttributeError:
        # Some locales don't support nl_langinfo (see #481)
        return False


def get_auto_width():
    console_width = get_terminal_size().columns
    day_width = int((console_width - 8) / 7)
    return day_width if day_width > 9 else 10


def get_output_parser(parents=[]):
    output_parser = argparse.ArgumentParser(add_help=False, parents=parents)
    output_parser.add_argument(
            '--tsv', action='store_true', dest='tsv', default=False,
            help='Use Tab Separated Value output')
    output_parser.add_argument(
            '--nostarted', action='store_true', dest='ignore_started',
            default=False, help='Hide events that have started')
    output_parser.add_argument(
            '--nodeclined', action='store_true', dest='ignore_declined',
            default=False, help='Hide events that have been declined')
    auto_width = get_auto_width()
    output_parser.add_argument(
            '--width', '-w', default=auto_width, dest='cal_width',
            type=validwidth, help='Set output width')
    has_24_hours = locale_has_24_hours()
    output_parser.add_argument(
            '--military', action='store_true', default=has_24_hours,
            help='Use 24 hour display')
    output_parser.add_argument(
            '--no-military', action='store_false', default=has_24_hours,
            help='Use 12 hour display', dest='military')
    output_parser.add_argument(
            '--override-color', action='store_true', default=False,
            help='Use overridden color for event')
    return output_parser


@parser_allow_deprecated(name='color')
def get_color_parser():
    color_parser = argparse.ArgumentParser(add_help=False)

    COLOR_PARSER_OPTIONS = [
        ('owner', 'cyan', 'Color for owned calendars'),
        ('writer', 'cyan', 'Color for writeable calendars'),
        ('reader', 'magenta', 'Color for read-only calendars'),
        ('freebusy', 'default', 'Color for free/busy calendars'),
        ('date', 'yellow', 'Color for the date'),
        ('now-marker', 'brightred', 'Color for the now marker'),
        ('border', 'white', 'Color of line borders'),
        ('title', 'brightyellow', 'Color of the agenda column titles'),
    ]

    for arg, color, msg in COLOR_PARSER_OPTIONS:
        arg = '--color-' + arg
        color_parser.add_argument(
            arg, default=color, type=valid_color_name, help=msg
        )

    return color_parser


@parser_allow_deprecated(name='remind')
def get_remind_parser():
    remind_parser = argparse.ArgumentParser(add_help=False)
    remind_parser.add_argument(
            '--reminder', default=[], type=validreminder, dest='reminders',
            action='append',
            help='Reminders in the form "TIME METH" or "TIME".  TIME '
            'is a number which may be followed by an optional '
            '"w", "d", "h", or "m" (meaning weeks, days, hours, '
            'minutes) and default to minutes.  METH is a string '
            '"popup", "email", or "sms" and defaults to popup.')
    remind_parser.add_argument(
            '--default-reminders', action='store_true',
            dest='default_reminders', default=False,
            help='If no --reminder is given, use the defaults.  If this is '
            'false, do not create any reminders.')
    return remind_parser


def get_cal_query_parser():
    cal_query_parser = argparse.ArgumentParser(add_help=False)
    cal_query_parser.add_argument('start', type=str, nargs='?')
    cal_query_parser.add_argument(
            '--monday', action='store_true', dest='cal_monday', default=False,
            help='Start the week on Monday')
    cal_query_parser.add_argument(
            '--noweekend', action='store_false', dest='cal_weekend',
            default=True,  help='Hide Saturday and Sunday')
    return cal_query_parser


def get_updates_parser():
    updates_parser = argparse.ArgumentParser(add_help=False)
    updates_parser.add_argument('since', type=utils.get_time_from_str)
    updates_parser.add_argument(
            'start',
            type=utils.get_time_from_str, nargs='?')
    updates_parser.add_argument('end', type=utils.get_time_from_str, nargs='?')
    return updates_parser


def get_conflicts_parser():
    # optional search text, start and end filters
    conflicts_parser = argparse.ArgumentParser(add_help=False)
    conflicts_parser.add_argument('text', nargs='?', type=str)
    conflicts_parser.add_argument(
            'start', type=utils.get_time_from_str, nargs='?')
    conflicts_parser.add_argument(
            'end', type=utils.get_time_from_str, nargs='?')
    return conflicts_parser


def get_start_end_parser():
    se_parser = argparse.ArgumentParser(add_help=False)
    se_parser.add_argument('start', type=utils.get_time_from_str, nargs='?')
    se_parser.add_argument('end', type=utils.get_time_from_str, nargs='?')
    return se_parser


def get_search_parser():
    # requires search text, optional start and end filters
    search_parser = argparse.ArgumentParser(add_help=False)
    search_parser.add_argument('text', nargs=1)
    search_parser.add_argument(
            'start', type=utils.get_time_from_str, nargs='?')
    search_parser.add_argument('end', type=utils.get_time_from_str, nargs='?')
    return search_parser


def handle_unparsed(unparsed, namespace):
    # Attempt a reparse against the program options.
    # Provides some robustness for misplaced global options

    # make a new parser with only the global opts
    parser = argparse.ArgumentParser()
    for option, definition in PROGRAM_OPTIONS.items():
        parser.add_argument(option, **definition)

    return parser.parse_args(unparsed, namespace=namespace)


@parser_allow_deprecated(name='program')
def get_argument_parser():
    parser = argparse.ArgumentParser(
            description='Google Calendar Command Line Interface',
            formatter_class=argparse.ArgumentDefaultsHelpFormatter,
            fromfile_prefix_chars='@')

    parser.add_argument(
            '--version', action='version', version='%%(prog)s %s (%s)' %
            (gcalcli.__version__, gcalcli.__author__))

    # Program level options
    for option, definition in PROGRAM_OPTIONS.items():
        parser.add_argument(option, **definition)

    # parent parser types used for subcommands
    details_parser = get_details_parser()
    color_parser = get_color_parser()

    # Output parser should imply color parser
    output_parser = get_output_parser(parents=[color_parser])

    remind_parser = get_remind_parser()
    cal_query_parser = get_cal_query_parser()
    updates_parser = get_updates_parser()
    conflicts_parser = get_conflicts_parser()

    # parsed start and end times
    start_end_parser = get_start_end_parser()

    # tacks on search text
    search_parser = get_search_parser()

    sub = parser.add_subparsers(
            help='Invoking a subcommand with --help prints subcommand usage.',
            dest='command')
    sub.required = True

    sub.add_parser(
            'list', parents=[color_parser], help='list available calendars',
            description='List available calendars.')

    sub.add_parser(
            'search', parents=[details_parser, output_parser, search_parser],
            help='search for events within an optional time period',
            description='Provides case insensitive search for calendar '
            'events.')
    sub.add_parser(
            'edit', parents=[details_parser, output_parser, search_parser],
            help='edit calendar events',
            description='Case insensitive search for items to find and edit '
            'interactively.')

    delete = sub.add_parser(
            'delete', parents=[output_parser, search_parser],
            help='delete events from the calendar',
            description='Case insensitive search for items to delete '
            'interactively.')
    delete.add_argument(
            '--iamaexpert', action='store_true', help='Probably not')

    sub.add_parser(
            'agenda',
            parents=[details_parser, output_parser, start_end_parser],
            help='get an agenda for a time period',
            description='Get an agenda for a time period.')

    agendaupdate = sub.add_parser(
            'agendaupdate',
            help='update calendar from agenda TSV file',
            description='Update calendar from agenda TSV file.')
    agendaupdate.add_argument(
        'file', type=argparse.FileType('r'), nargs='?', default=sys.stdin)

    sub.add_parser(
            'updates',
            parents=[details_parser, output_parser, updates_parser],
            help='get updates since a datetime for a time period '
            '(defaults to through end of current month)',
            description='Get updates since a datetime for a time period '
            '(default to through end of current month).')

    sub.add_parser(
            'conflicts',
            parents=[details_parser, output_parser, conflicts_parser],
            help='find event conflicts',
            description='Find conflicts between events matching search term '
            '(default from now through 30 days into futures)')

    calw = sub.add_parser(
            'calw', parents=[details_parser, output_parser, cal_query_parser],
            help='get a week-based agenda in calendar format',
            description='Get a week-based agenda in calendar format.')
    calw.add_argument('weeks', type=int, default=1, nargs='?')

    sub.add_parser(
            'calm', parents=[details_parser, output_parser, cal_query_parser],
            help='get a month agenda in calendar format',
            description='Get a month agenda in calendar format.')

    quick = sub.add_parser(
            'quick', parents=[details_parser, remind_parser],
            help='quick-add an event to a calendar',
            description='`quick-add\' an event to a calendar. A single '
            '--calendar must be specified.')
    quick.add_argument('text')

    add = sub.add_parser(
            'add', parents=[details_parser, remind_parser],
            help='add a detailed event to the calendar',
            description='Add an event to the calendar. Some or all metadata '
            'can be passed as options (see optional arguments).  If '
            'incomplete, will drop to an interactive prompt requesting '
            'remaining data.')
    add.add_argument(
            '--color',
            dest='event_color',
            default=None, type=str,
            help='Color of event in browser (overrides default). Choose '
                 'from lavender, sage, grape, flamingo, banana, tangerine, '
                 'peacock, graphite, blueberry, basil, tomato.'
    )
    add.add_argument('--title', default=None, type=str, help='Event title')
    add.add_argument(
<<<<<<< HEAD
            '--who', default=[], type=str, action='append', 
            help='Event guest (may be provided multiple times)')
=======
            '--who', default=[], type=str, action='append', help='Event participants')
>>>>>>> dc8dfd1e
    add.add_argument('--where', default=None, type=str, help='Event location')
    add.add_argument('--when', default=None, type=str, help='Event time')
    add.add_argument(
            '--duration', default=None, type=int,
            help='Event duration in minutes or days if --allday is given.')
    add.add_argument(
            '--description', default=None, type=str, help='Event description')
    add.add_argument(
            '--allday', action='store_true', dest='allday', default=False,
            help='If --allday is given, the event will be an all-day event '
            '(possibly multi-day if --duration is greater than 1). The '
            'time part of the --when will be ignored.')
    add.add_argument(
            '--noprompt', action='store_false', dest='prompt', default=True,
            help='Don\'t prompt for missing data when adding events')

    _import = sub.add_parser(
            'import', parents=[remind_parser],
            help='import an ics/vcal file to a calendar',
            description='Import from an ics/vcal file; a single --calendar '
            'must be specified.  Reads from stdin when no file argument is '
            'provided.')
    _import.add_argument(
            'file', type=argparse.FileType('r'), nargs='?', default=None)
    _import.add_argument(
            '--verbose', '-v', action='count', help='Be verbose on imports')
    _import.add_argument(
            '--dump', '-d', action='store_true',
            help='Print events and don\'t import')

    default_cmd = 'notify-send -u critical -i appointment-soon -a gcalcli %s'
    remind = sub.add_parser(
            'remind',
            help='execute command if event occurs within <mins> time',
            description='Execute <cmd> if event occurs within <mins>; the %s '
            'in <command> is replaced with event start time and title text.'
            'default command: "' + default_cmd + '"')
    remind.add_argument('minutes', nargs='?', type=int, default=10)
    remind.add_argument('cmd', nargs='?', type=str, default=default_cmd)

    remind.add_argument(
            '--use-reminders', action='store_true',
            help='Honor the remind time when running remind command')

    remind.add_argument(
            '--use_reminders', action=DeprecatedStoreTrue,
            help=argparse.SUPPRESS)

    return parser<|MERGE_RESOLUTION|>--- conflicted
+++ resolved
@@ -365,12 +365,8 @@
     )
     add.add_argument('--title', default=None, type=str, help='Event title')
     add.add_argument(
-<<<<<<< HEAD
             '--who', default=[], type=str, action='append', 
-            help='Event guest (may be provided multiple times)')
-=======
-            '--who', default=[], type=str, action='append', help='Event participants')
->>>>>>> dc8dfd1e
+            help='Event participant (may be provided multiple times)')
     add.add_argument('--where', default=None, type=str, help='Event location')
     add.add_argument('--when', default=None, type=str, help='Event time')
     add.add_argument(
