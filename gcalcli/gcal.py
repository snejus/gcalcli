--- conflicted
+++ resolved
@@ -13,8 +13,8 @@
 from typing import List
 from unicodedata import east_asian_width
 
-from apiclient.discovery import build
-from apiclient.errors import HttpError
+from googleapiclient.discovery import build
+from googleapiclient.errors import HttpError
 from dateutil.parser import parse
 from dateutil.relativedelta import relativedelta
 from dateutil.tz import tzlocal
@@ -40,33 +40,6 @@
 except Exception:
     import pickle
 
-<<<<<<< HEAD
-=======
-from gcalcli import __program__, __version__
-from gcalcli import actions, utils
-from gcalcli.actions import ACTIONS
-from gcalcli.details import (
-    _valid_title, ACTION_DEFAULT, DETAILS_DEFAULT, HANDLERS)
-from gcalcli.utils import days_since_epoch, is_all_day
-from gcalcli.validators import (
-    get_input, get_override_color_id, STR_NOT_EMPTY, PARSABLE_DATE, STR_TO_INT,
-    VALID_COLORS, STR_ALLOW_EMPTY, REMINDER, PARSABLE_DURATION
-)
-from gcalcli.exceptions import GcalcliError
-from gcalcli.printer import Printer
-from gcalcli.conflicts import ShowConflicts
-
-from dateutil.relativedelta import relativedelta
-from datetime import datetime, timedelta, date
-from dateutil.tz import tzlocal
-from dateutil.parser import parse
-from googleapiclient.discovery import build
-from googleapiclient.errors import HttpError
-from oauth2client.file import Storage
-from oauth2client.client import OAuth2WebServerFlow
-from oauth2client import tools
-from collections import namedtuple
->>>>>>> 90de08a2
 
 EventTitle = namedtuple('EventTitle', ['title', 'color'])
 
